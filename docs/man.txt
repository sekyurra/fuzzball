<<<<<<< HEAD
                 MUF Reference Manual for Muck2.2fb7.00
=======
                   MUF Reference Manual for fb7.0@SPR
>>>>>>> 3403a01d
                   by Revar Desmera <revar@belfry.com>

You may get a listing of topics that you can get help on, either sorted
Alphabetically or sorted by Category.  To get these lists, type:
        man alpha        or
        man category

~
~----------------------------------------------------------------------------
~
CATEGORY|CATEGORIES|TOPICS|SECTIONS
                   List of Topics by Category:
 
You can get more help on the following topics:
 
  Details and Definitions                  (DefDets)
  Macros and Compiler Directives           (CompDefs)
  Stack Manipulation Operators             (StackOps)
  Variables and Handling Thereof           (VarHandling)
  Logical Operators                        (LogicOps)
  Execution Control Structures             (ExecStructs)
  I/O Operators                            (IOOps)
  Mathematical Operators                   (MathOps)
  Floating Point Operators                 (FloatOps)
  String Manipulation Operators            (StringOps)
  Lock Manipulation Operators              (LockOps)
  Array Manipulation Operators             (ArrayOps)
  Property Manipulation Operators          (PropOps)
  Database Related Operators               (DBOps)
  Time Manipulation Operators              (TimeOps)
  Process Management Operators             (ProcOps)
  Connection Management Operators          (ConnOps)
  Event Handling Operators                 (EventOps)
  MCP Support Operators                    (MCPOps)
  GUI Support Operators                    (GUIOps)
  Exception Handling                       (Exceptions)
  Debugging                                (Debug)
  Miscellaneous                            (MiscOps)
 
Use 'man <topicname>' to get more information on a topic.
~
~----------------------------------------------------------------------------
~
ALPHA|ALPHABETICAL|COMMANDS
                 Alphabetical List of Topics:
 
You can get more help on the following topics:

Symbols
  !              !=             $abort         $author        $cleardefs
  $def           $define        $doccmd        $echo          $entrypoint
  $ifcancall     $ifdef         $iflib         $iflibver      $ifncancall
  $ifndef        $ifnlib        $ifnlibver     $ifnver        $ifver
  $include       $language      $lib-version   $libdef        $note
  $pragma        $pubdef        $undef         $version       %
  '              *              +              ++             -
  --             -rot           /              <              <= 
  =              >              >=             ?dup           @
  \              __fuzzball__   __muckname     __prog__       __version
  {              }              }cat           }dict          }join
  }list          }tell          

A's
  abort                     abs                       acos
  addpennies                addprop                   address?
  and                       ansi_midstr               ansi_strcut
  ansi_strip                ansi_strlen               array?
  array_appenditem          array_compare             array_count
  array_cut                 array_default_pinning     array_delitem
  array_delrange            array_diff                array_excludeval
  array_explode             array_extract             array_filter_flags
  array_filter_lock         array_filter_prop         array_findval
  array_first               array_fmtstrings          array_get_ignorelist
  array_get_propdirs        array_get_proplist        array_get_propvals
  array_get_reflist         array_getitem             array_getrange
  array_insertitem          array_insertrange         array_interpret
  array_intersect           array_join                array_keys
  array_last                array_make                array_make_dict
  array_matchkey            array_matchval            array_ndiff
  array_nested_del          array_nested_get          array_nested_set
  array_next                array_nintersect          array_notify
  array_notify_secure       array_nunion              array_pin
  array_prev                array_put_proplist        array_put_propvals
  array_put_reflist         array_reverse             array_setitem
  array_setrange            array_sort                array_sort_indexed
  array_union               array_unpin               array_vals
  arrive                    asin                      atan
  atan2                     atoi                      awake?

B's
  background   begin        bg_mode      bitand       bitor        bitshift
  bitxor       blessed?     blessprop    break        breakpoints  

C's
  c_button           c_checkbox         c_combobox         c_datum
  c_edit             c_frame            c_hrule            c_image
  c_label            c_listbox          c_menu             c_multiedit
  c_notebook         c_radiobtn         c_scale            c_spinner
  c_vrule            call               caller             cancall?
  case               ceil               checkargs          checkpassword
  clear              clear_error        cmd                command
  compilation        compile            compiled?          conboot
  concount           condbref           condescr           conhost
  conidle            connect            connotify          contents
  contents_array     contime            continue           controls
  conuser            convtime           copyobj            copyplayer
  cos                ctoi               

D's
  date               dbcmp              dbref              dbref?
  dbtop              debug notation     debug_line         debug_off
  debug_on           debugger           debugger_break     debugger_commands
  deep_copy          depth              desc               descr
  descr_array        descr_setuser      descrboot          descrbufsize
  descrcon           descrdbref         descrflush         descrhost
  descridle          descriptors        descrleastidle     descrmostidle
  descrnotify        descrsecure?       descrtime          descruser
  dictionary?        diff3              dist3d             drop
  dump               dup                dupn               

E's
  else               entrances_array    envprop            envpropstr
  epsilon            error?             error_bit          error_name
  error_num          error_str          event_count        event_exists
  event_send         event_wait         event_waitfor      execute
  exit               exit?              exits              exits_array
  exp                explode            explode_array      ext-name-ok?

F's
  fabs               fail               fg_mode            findnext
  firstdescr         flag?              flags              float
  float?             floor              fmod               fmtstring
  fmttime            for                force              force_level
  forcedby           forcedby_array     foreach            foreground
  fork               frand              ftostr             ftostrc
  fulldepth          

G's
  gaussian           getlink            getlinks           getlinks_array
  getlockstr         getpidinfo         getpids            getprop
  getpropfval        getpropstr         getpropval         getseed
  gmtoffset          gui-options        gui_available      gui_ctrl_command
  gui_ctrl_create    gui_dlog_close     gui_dlog_create    gui_dlog_helper
  gui_dlog_show      gui_dlog_simple    gui_dlog_tabbed    gui_value_get
  gui_value_set      gui_values_get     

I's
  if           ignore_add   ignore_del   ignoring?    inf          instances
  instr        instring     int          int?         interp       intostr
  is_set?      ispid?       itoc         

J's
  jmp  

K's
  kill  

L's
  lastdescr      ldup           libraries      listeners      loc
  localvar       location       lock?          locked?        log
  log10          loop-example1  loop-example2  loop-example3  loops
  lreverse       lvar           

M's
  match                     max_variable_count        mcp_bind
  mcp_register              mcp_register_event        mcp_send
  mcp_supports              md5hash                   me
  midstr                    mlevel                    mode
  modf                      movepennies               moveto
  mucker levels             multitasking              

N's
  name               name-ok?           newexit            newobject
  newpassword        newplayer          newprogram         newroom
  next               nextdescr          nextentrance       nextowned
  nextprop           nip                not                notify
  notify_except      notify_exclude     notify_nolisten    notify_secure
  number?            

O's
  objmem         odrop          ofail          ok?            online
  online_array   or             osucc          otell          over
  owner          

P's
  parselock          parsempi           parsempiblessed    parseprop
  parsepropex        part_pmatch        pennies            pi
  pick               pid                player?            pmatch
  pname-ok?          pname_history      polar_to_xyz       pop
  popn               pose-separator?    pow                pr_mode
  preempt            prettylock         prog               program?
  program_getlines   program_setlines   pronoun_sub        prop-name-ok?
  propdir?           public             put                

Q's
  queue  

R's
  random                    read                      read_wants_blanks
  read_wants_no_blanks      recycle                   reflist_add
  reflist_del               reflist_find              regexp
  regsplit                  regsplit_noempty          regsub
  remove_prop               repeat                    reverse
  rinstr                    rinstring                 rmatch
  room?                     rot                       rotate
  round                     rsplit                    

S's
  secure_sysvars     set                set_error          setdesc
  setdrop            setfail            setlink            setlinks_array
  setlockstr         setmode            setname            setodrop
  setofail           setosucc           setown             setprop
  setseed            setsucc            setsysparm         shallow_copy
  sign               sin                sleep              smatch
  smtp_send          split              sqrt               srand
  stats              stats_array        stod               strcat
  strcmp             strcut             strdecrypt         strencrypt
  string?            stringcmp          stringpfx          strip
  striplead          striptail          strlen             strncmp
  strtof             subst              succ               supplicant
  swap               sysparm            sysparm_array      systime
  systime_precise    

T's
  tan          tell         testlock     textattr     then         thing?
  time         timefmt      timer_start  timer_stop   timesplit    timestamps
  toadplayer   tokensplit   tolower      toupper      tread        trig
  trigger      truename     try          tuck         

U's
  unblessprop  uncompile    unparselock  unparseobj   until        userlog

V's
  var        var!       variable   version    

W's
  watchpid   while      wizcall    

X's
  xor            xyz_to_polar   
 
Use 'man <topicname>' to get more information on a topic.
~
~
~
~----------------------------------------------------------------------------
~
~
Details and Definitions|DefDets
Details and Definitions

arrive         compilation    connect        flags          libraries
listeners      mucker levels  multitasking   

~----------------------------------------------------------------------------
~
~
~
~
MUCKER LEVELS|LEVELS|MUCKER1|MUCKER2|MUCKER3|MUCKER4
Mucker Levels:
  
  There are now four levels of MUCKERs in fb4.0.  Level zero is a
non-mucker. They cannot use the editor, and MUF programs owned by them
cannot be run.
  
  Level one MUCKER's are apprentices.  Their powers are restricted as they
cannot get information about any object that is not in the same room they
are.  ie:  OWNER, NAME, LOCATION, etc all fail if the object isn't in the
same room as the player.  Level one MUCKER programs always run as if they
are set SETUID.  NOTIFY, NOTIFY_EXCEPT, and NOTIFY_EXCLUDE will refuse to
send messages to rooms the user is not in.  Level one programs cannot use
ADDPENNIES.  Level one programs don't list DARK objects or rooms in the
contents of a room, unless they are controlled by the program owner.
Additionally, level one programs have an absolute instruction limit that
is the same size as the PREEMPT instruction limit.  This is usually
around 20,000 instructions.
  
  Level two MUCKERs are also called Journeymen.  Their permissions are
equivalent to the permissions for a normal MUCKER under older versions
of the server.  Level two programs can run as many as four times the
number of instructions that a preempt program could.  This is usually
around 80,000 instructions.
  
  Level three MUCKERs are referred to as Masters.  They can use the con-
nection info primitives (ie: CONDBREF, ONLINE, etc.), read the EXITS list
of any room, use NEXTPROP on objects, can use NEWROOM, NEWOBJECT, NEWEXIT,
and COPYOBJ without limitations, can use QUEUE and KILL, and can override
the permissions restrictions of MOVETO.  You only give a player MUCKER
level 3 if they are very trusted.  There is no absolute instruction count
limit for level three or above, except for programs running in PREEMPT mode.
  
  A player who is wizbitted is effectively Mucker Level 4.  MUCKER level
four is required for the RECYCLE primitive, the CONHOST primitive, the
FORCE primitive, and the SETOWN primitive.  ML4 also allows overriding
of permissions of the SET* primitives, and property permissions.  Props
not listed by NEXTPROP with ML3 are listed with ML4.  Programs running
ML4 do not even have instruction limits on PREEMPT mode programs.
  
  The MUCKER level permissions that a program runs at is the lesser of
its own MUCKER level and the MUCKER level of its owner.  If it is
owned by a player who is MUCKER level 2, and it is MUCKER level 3,
then it runs at Mucker level 2.  The one exception to this is programs
owned by a Wizard player.  They run at Mucker level 2 if the program
itself is not wizbit, and at Mucker level 4 if the program IS set wizbit.
  
  Mucker level is referred to in flags lists by M# where the # is the
Mucker level.  Level zero objects don't show a flag for it.  Example:
    Revar(#37PM3)
  In verbose flags lists, Mucker levels greater than zero are shown
by MUCKER# where # is the mucker level.
  
  To set a level on a player or program, use the level number as the
flag name.  MUCKER is the same as 2, and !MUCKER is the same as 0.
Example:
    @set Revar=2
  A player may set the MUCKER level on a program they own to any level
lower than or equal to their own level, and a wizard may set a program
or player to any MUCKER level.  When a program is created, it is
automatically set to the same MUCKER level as the creating player.
When a program is loaded from an old db, if it is Mucker Level 0,
it is upgraded to Mucker Level 2.
~
~
MULTITASKING
Multitasking:

  There are 3 modes that a program can be in when running:  foreground,
background, and preempt.  A program running in the foreground lets other
users and programs have timeslices (ie multitasking), but blocks input
from the program user.  Background mode allows the user to also go on and
do other things and issue other commands, but will not allow the program
to do READs.  Preempt mode means that the program runs to completion
without multitasking, taking full control of the interpreter and not
letting other users or progs have timeslices, but imposes an instruction
count limit unless the program is a wizard program.

  Programs run by @locks, @descs, @succs, @fails, and @drops default to the
preempt mode when they run.  Programs run by actions linked to them
default to running in foreground mode.  QUEUEd program events, such as
those set up by _listen, _connect, _disconnect, etc, and those QUEUEd by
other programs default to running in background mode. (NOTE: these
programs cannot be changed out of background mode)
Also see: FOREGROUND, BACKGROUND, PREEMPT, FORK, QUEUE, KILL and SLEEP
~
~
LIBRARIES
Libraries:

How to use a library:
    1) Use "@register lib" to list what libraries exist.
    2) Use "@view $lib/<libraryname>" to list the docs on that library.
    3) When you've found the library and the function you want, then all
        you have to do in your program is, at the beginning of it,
        $include $lib/<libraryname>
        then just use the function name to invoke it later in your program
        and it will run as if it were a function in your program.

How to make a library:
    1) Create a program with several useful generic subroutines.
    2) DOCUMENT those subroutines in a commented out header in the prog.
    3) @set <program>=_docs:<command to list those DOCS you made>
    4) Set the version number of the code in the library with $version 1.000
        This lets you keep track of the code revision installed, separately
        from the version of the library calling API.
    5) Set the library API version number with $lib-version 1.000
        This is the version of the calling interface for this library.
        Remember to up this version when you change this library's calls.
        Remember that 1.19 is less than 1.2, so use numbers like 1.002.
    6) For each function you want to be externally callable, do the following:
        a) Declare it PUBLIC
        b) Create the caller macro with either:
            $libdef FUNCNAME     or
            $pubdef EXPORTEDNAME "$lib/THISLIB" match "FUNCNAME" call
    7) Make sure the program is set LINK_OK and VIEWABLE.
    8) Globally register the program with the @register command with a
        prefix of "lib/".  ie: @reg lib-strings.muf=lib/strings
    9) You're done!

Currently standard libraries:
    $lib/strings      Functions for manipulating strings.
    $lib/props        Routines for searching for properties, or setting them.
    $lib/lmgr         Standard list manager routines.
    $lib/stackrng     Routines to handle variable sized ranges on the stack.
    $lib/edit         String range editing and manipulation routines.
    $lib/editor       Standard user text editor.
    $lib/mesg         Standard message manager routines.
    $lib/mesgbox      Routines for handling lists of messages.
    $lib/match        Object or string matching routines.
    $lib/reflist      Dbref-list management routines.
    $lib/index        Hashed linked list manager with partial key matching.
    $lib/gui          Routines to make MCP's GUI package easier to use.
    $lib/optionsgui   Given datums, auto-generates a GUI to edit them.
~
~
FLAGS|HARDUID|SETUID|AUTOSTART|BOUND
Flags that have importance to MUF:

  If a program is set DARK (DEBUG), then when it is run, it will print out
a stack trace for each instruction executed, to the player running the
program.  This is useful for debugging programs.

If a program is set ZOMBIE, then when the owner runs it, they will enter an
interactive debugger, useful for following a program as it runs and
changing it to see what different situations do.

On dbload, if a program is set ABODE (AUTOSTART), *AND* it is owned by
a wizard, then it will be placed in the timequeue with a delay of 0 and
a string parm of "Startup".  Autostart programs run with the location
NOTHING (#-1) rather than the location of the owner of the program.

If a program has the HAVEN flag set on it (HARDUID) then it runs with
the uid and permissions of the owner of the trigger of the program.
If the program is a timequeue event with trigger of #-1, then it
will run with the permissions and uid of the program owner as in SETUID.

If a program is set both SETUID and HARDUID, and it is owned by a wizard,
then it inherits the uid and mucker level of the program that called it.
If it was not called by a program, then it runs SETUID.  This is useful
for writing libraries.

Programs set BUILDER (BOUND) run in preempt mode, regardless of the mode
of the program.  ie: a foreground program, while running in a program set
BOUND, will run pre-empt, with the multitasking effectively shut off.

A program that is set WIZARD ignores almost all permissions checking.

The Mucker Level of the program also has a great deal of influence on what
a program can and cannot do.  See MUCKER LEVELS for more information.
Also see: DEBUGGER
~
~
COMPILATION
Compilation:

  Programs are compiled when they are run or called, or when explicitly
compiled in the editor.  They are compiled with the uid of the owner of
the program.  After being unused for a number of minutes, programs will
be removed from memory until needed again.
~
~
LISTENERS|_LISTEN
Listeners:

  When a message is notify_except'ed or notify_exclude'ed to a room, and
LISTENERS and LISTENERS_ENV are defined, then it will run ALL the programs
referred to in all the _listen properties down the environment tree,  And
in all of the objects in the room with LISTENERS_OBJ defined.  Also, the
muf NOTIFY primitive was changed to run the _listen program on an object
or player if a message is sent to them that way.
~
~
CONNECT|DISCONNECT|_CONNECT|_DISCONNECT
Connect and Disconnect Propqueues:

  A room or player may have a "_connect" property set that contains the
dbref of a program to run when a player connects.  The program must be
either link_ok or must be owned by the player connecting.  When the
program is run, the string on the stack will be "Connect", the "loc @"
will be the location of the connecting player, the "me @" will be the
connecting player, and the "trigger @" (and "trig") will be the object
that had the _connect property on it.  All programs referred to by
_connect properties on the player, and on rooms down the environment tree
from the player, will be run.  When a player disconnects, programs referred
to by _disconnect properties will be run in a similar manner.
(connect and disconnect _actions_ are also triggered.)
~
~
ARRIVE|DEPART|_ARRIVE|_DEPART
Arrive and Depart Propqueues:

  Programs referred to by props in _depart/_arrive propdirs will all be
run when a player leaves or enters a room, respectively. An example would
be _arrive/announce:1234  That would queue up program #1234 when a player
enters a room.  The name ("announce") is not important, and can be anything
you want, but they are run in alphabetic order.
~
~
~
~
~
~----------------------------------------------------------------------------
~
~
Macros and Compiler Directives|Macros|Directives|CompDefs
Macros and Compiler Directives

$abort                    $author                   $cleardefs
$def                      $define                   $doccmd
$echo                     $entrypoint               $ifcancall
$ifdef                    $iflib                    $iflibver
$ifncancall               $ifndef                   $ifnlib
$ifnlibver                $ifnver                   $ifver
$include                  $language                 $lib-version
$libdef                   $note                     $pragma
$pubdef                   $undef                    $version
\                         __fuzzball__              __muckname
__prog__                  __version                 max_variable_count

~----------------------------------------------------------------------------
~
~
~
~
__FUZZBALL__
__FUZZBALL__

  A pre$defined macro that contains the value 1 on a FuzzBall Muck server.
This is useful for server-type specific $ifdefs, when code needs to be
different on, say, FuzzBall Mucks and ProtoMucks.  For example:
    $ifdef __fuzzball__
        me @ "This is a FuzzBall Muck server.!" notify
    $endif
~
~
__MUCKNAME
__MUCKNAME

  A pre$defined macro that contains the name of the server's muckname @tune
parameter value.  This is useful for muck specific $ifdefs.  For example:
    $ifdef __muckname=FurryMUCK
        me @ "Helloooooo Furry!" notify
    $endif
~
~
__VERSION
__VERSION

  A pre$defined macro that contains the current server version.  Contains
the same string that the VERSION primitive returns.  This is mainly useful
in $ifdef/$ifndef comparisons.  The value of this will always start with
'Muck2.2fb' for historical reasons, followed by the current fbmuck server
version.  Ie: Muck2.2fb6.00 for the 6.00 fbmuck server.
Also see: VERSION, $IFDEF, $DEFINE and $DEF
~
~
__PROG__
__PROG__

  A compile-time token replaced with the dbref of the current program.
Currently recognized within $doccmd and $pubdef directives.
~
~
MAX_VARIABLE_COUNT
MAX_VARIABLE_COUNT

  A pre$defined macro that expands to the maximum number of variables of
each type allowed in a program.  For function-scoped variables, this is the
max number of scoped vars that each function may have.
~
~
$AUTHOR
$AUTHOR <rest_of_line>

  Sets the _author string property on the program to <rest_of_line>.
The preferred format is an email address with name comment. ie:
    $author Revar Desmera <revar@belfry.com>
To denote multiple authors, separate them with commas.  ie:
    $author Revar Desmera <revar@belfry.com>, Foxen <foxen@belfry.com>
If you don't want to include your email address, just omit it.  ie:
    $author Revar, Foxen
~
~
$VERSION
$VERSION <float>

  Sets the _version string property on the program to <float>.  Version
numbers should be like 1.009 and 1.010, so that they can be compared using
floating point comparisons.  (Remember, 1.9 is greater than 1.10.)
~
~
$LIB-VERSION
$LIB-VERSION <float>

  Sets the _lib-version string property on the program to <float>.  Version
numbers should be like 1.009 and 1.010, so that they can be compared using
floating point comparisons.  (Remember, 1.9 is greater than 1.10.)
~
~
$NOTE
$NOTE <rest_of_line>

  Sets the _note string property on the program to <rest_of_line>.
~
~
$DOCCMD
$DOCCMD <rest_of_line>

  Sets the _docs string property on the program to <rest_of_line>.
This property holds the command used to view documentation for the program.
~
~
$DEFINE|$ENDDEF
$DEFINE <defname> <definition> $enddef

  Basically the same as C's #define <defname> <definition>
~
~
$DEF
$DEF <defname> <definition>

  This is the same as $define, except that the definition stops at the end
of the program line, without using an ending $enddef.
~
~
$UNDEF
$UNDEF <defname>

  About the same as C's #undef <defname>
~
~
$INCLUDE
$INCLUDE $<libname>
$INCLUDE <dbref>

  Sets a bunch of $defines from the properties in the /_defs/ propdir of the
given program.  For example, if object #345 had the following properties:
    /_defs/desc: "_/de" getpropstr
    /_defs/setpropstr: dup if 0 addprop else pop remove_prop then
    /_defs/setpropval: dup if "" swap addprop else pop remove_prop then
    /_defs/setprop: dup int? if setpropval else setpropstr then
then if a program contained '$include #345' in it, then all subsequent
references to 'desc', 'setpropstr', 'setpropval', and 'setprop' would
be expanded to the string values of their respective programs.  For example,
'desc' would be replaced throughout the program with '"_/de" getpropstr'
NOTE:  You cannot have a slash in a definition name.  ie: The property
    _defs/a/b:foo
will NOT make a definition named a/b.
Also see: $DEFINE, $DEF, $CLEARDEFS, $IFDEF, PUBLIC, WIZCALL, $PUBDEF and $LIBDEF
~
~
$PUBDEF
$PUBDEF :
$PUBDEF <defname>
$PUBDEF <defname> <rest_of_line>
$PUBDEF \<defname> <rest_of_line>

  By using this directive, the _defs/ directory on a MUF program can
be set at compile time.

$pubdef :                          Clears the _defs/ propdir on the program.
$pubdef <defname>                  Clears the _defs/<defname> prop on the prog.
$pubdef <defname> <rest_of_line>   Sets _defs/<defname> prop to <rest_of_line>.
$pubdef \<defname> <rest_of_line>  Sets _defs/<defname> if not already set.

For example:
    $pubdef tell me @ swap notify
would put a property named '_defs/tell' on the program object, with the
value 'me @ swap notify'.  Def names cannot have ':' nor '/' in them.
Also see: $LIBDEF, PUBLIC, WIZCALL, CANCALL? and CALL
~
~
$LIBDEF
$LIBDEF <function>
$LIBDEF \<function>

  Sets up an _defs/ prop on the program to call the specified function.
For example:
    $libdef myfunc
would put a prop named '_defs/myfunc' on the program object, with the
value '<this_programs_dbref> "myfunc" call'
Also see: $PUBDEF, PUBLIC, WIZCALL, CANCALL? and CALL
~
~
$CLEARDEFS
$CLEARDEFS [ALL]

  Ignores program _defs/ when compiling the program. Wizards programs can
use '$cleardefs ALL' to also ignore #0 _defs/ when compiling. This does
not affect macros, and internal _defs/ are always loaded no matter what.
Also see: $DEFINE, $DEF and $UNDEF
~
~
$IFDEF|$ELSE|$ENDIF
$IFDEF <condition> <compile if true> $endif
$IFDEF <condition> <compile if true> $else <compile if false> $endif

  This determines whether or not to compile optional sections of code,
depending on the existence of or value of certain $defined names.
The four accepted forms of the <condition> argument are:
    DEFNAME        Is true if DEFNAME was $defined earlier, whatever the value.
    DEFNAME=VALUE  Is true if DEFNAME exists and its value equals VALUE.
    DEFNAME>VALUE  Is true if DEFNAME exists and is greater than VALUE.
    DEFNAME<VALUE  Is true if DEFNAME exists and is less than VALUE.

  The semantics of greater than and less than is the same as that used by
the strcmp string comparison command.  There must be no spaces between the
DEFNAME, comparator, and VALUE.  They must be run together as one word.

  There is no >= or <= comparator available, so to make such a comparison
you need to use $ifndef with the opposite comparator.  Ie, to check if
FOO is greater than or equal to 3, use:
    $ifndef FOO<3
        BAR
    $endif

Compiler directives are nestable also.  For examples:
    $ifdef __version>Muck2.2fb3.5
        $def envprop .envprop
    $endif
    $define ploc
        $ifdef proplocs
            .proploc
        $else
            owner
        $endif
    $enddef
Also see: $IFNDEF, $DEFINE and $DEF
~
~
$IFNDEF
$IFNDEF <condition> <compile if false> $endif
$IFNDEF <condition> <compile if false> $else <compile if true> $endif

  This determines whether or not to compile optional sections of code,
depending on the non-existence of or value of $defined names.  $ifndef is
short for 'If NOT Defined' or 'If Not', so it compiles the first code
branch (before the optional $else), only if the <condition> is false.
The four accepted forms of the <condition> argument are:
    DEFNAME        Is true if DEFNAME was $defined earlier, whatever the value.
    DEFNAME=VALUE  Is true if DEFNAME exists and its value equals VALUE.
    DEFNAME>VALUE  Is true if DEFNAME exists and is greater than VALUE.
    DEFNAME<VALUE  Is true if DEFNAME exists and is less than VALUE.

The semantics of greater than and less than is the same as that used by the
strcmp string comparison command.  There must be no spaces between the
DEFNAME, comparator, and VALUE.  They must be run together as one word.
Also see: $IFDEF, $DEFINE, $DEF and $DEF
~
~
$IFVER
$IFVER this <float> <truebranch> $endif
$IFVER this <float> <truebranch> $else <falsebranch> $endif
$IFVER $<libname> <float> <truebranch> $endif
$IFVER $<libname> <float> <truebranch> $else <falsebranch> $endif
$IFVER <dbref> <float> <truebranch> $endif
$IFVER <dbref> <float> <truebranch> $else <falsebranch> $endif

  This determines whether or not to compile optional sections of code,
depending on the $version of the given program, which is stored in its
'_version' property.  In the form '$ifver this' then this checks this
compiling program's $version.  Otherwise, this checks the $version of
the program referenced by $regname or #dbref.
  The <truebranch> will be compiled if the given program's $version
is greater than or equal to the given <float>, using a floating point
number comparison.  Otherwise, the <falsebranch>, if given, will be
compiled.
Also see: $IFNVER, $IFLIBVER, $IFDEF, $VERSION and $LIB-VERSION
~
~
$IFNVER
$IFNVER this <float> <truebranch> $endif
$IFNVER this <float> <truebranch> $else <falsebranch> $endif
$IFNVER $<libname> <float> <truebranch> $endif
$IFNVER $<libname> <float> <truebranch> $else <falsebranch> $endif
$IFNVER <dbref> <float> <truebranch> $endif
$IFNVER <dbref> <float> <truebranch> $else <falsebranch> $endif

  This determines whether or not to compile optional sections of code,
depending on the $version of the given program, which is stored in its
'_version' property.  In the form '$ifnver this' then this checks this
compiling program's $version.  Otherwise, this checks the $version of
the program referenced by $regname or #dbref.
  The <truebranch> will be compiled if the given program's $version
is less than the given <float>, using a floating point number comparison.
Otherwise, the <falsebranch>, if given, will be compiled.
Also see: $IFVER, $IFLIBVER, $IFDEF, $VERSION and $LIB-VERSION
~
~
$IFLIBVER
$IFLIBVER this <float> <truebranch> $endif
$IFLIBVER this <float> <truebranch> $else <falsebranch> $endif
$IFLIBVER $<libname> <float> <truebranch> $endif
$IFLIBVER $<libname> <float> <truebranch> $else <falsebranch> $endif
$IFLIBVER <dbref> <float> <truebranch> $endif
$IFLIBVER <dbref> <float> <truebranch> $else <falsebranch> $endif

  This determines whether or not to compile optional sections of code,
depending on the $lib-version of the given program, which is stored in its
'_lib-version' property.  In the form '$iflibver this' then this checks this
compiling program's $lib-version.  Otherwise, this checks the $lib-version
of the program referenced by $regname or #dbref.
  The <truebranch> will be compiled if the given program's $lib-version
is greater than or equal to the given <float>, using a floating point
number comparison.  Otherwise, the <falsebranch>, if given, will be
compiled.
Also see: $IFNLIBVER, $IFNVER, $IFDEF, $VERSION and $LIB-VERSION
~
~
$IFNLIBVER
$IFNLIBVER this <float> <truebranch> $endif
$IFNLIBVER this <float> <truebranch> $else <falsebranch> $endif
$IFNLIBVER $<libname> <float> <truebranch> $endif
$IFNLIBVER $<libname> <float> <truebranch> $else <falsebranch> $endif
$IFNLIBVER <dbref> <float> <truebranch> $endif
$IFNLIBVER <dbref> <float> <truebranch> $else <falsebranch> $endif

  This determines whether or not to compile optional sections of code,
depending on the $lib-version of the given program, which is stored in its
'_lib-version' property.  In the form '$ifnlibver this' then this checks this
compiling program's $lib-version.  Otherwise, this checks the $lib-version
of the program referenced by $regname or #dbref.
  The <truebranch> will be compiled if the given program's $lib-version
is less than the given <float>, using a floating point number comparison.
Otherwise, the <falsebranch>, if given, will be compiled.
Also see: $IFLIBVER, $IFVER, $IFDEF, $VERSION and $LIB-VERSION
~
~
$IFLIB
$IFLIB $<libname> <truebranch> $endif
$IFLIB $<libname> <truebranch> $else <falsebranch> $endif
$IFLIB <dbref> <truebranch> $endif
$IFLIB <dbref> <truebranch> $else <falsebranch> $endif

  This determines whether or not to compile optional sections of code,
depending on the existence of a given program.
  The <truebranch> will be compiled if the given object exists and is a
program.  Otherwise, the <falsebranch>, if given, will be compiled.
Also see: $IFNLIB, $IFLIBVER, $IFVER, $IFDEF, $VERSION and $LIB-VERSION
~
~
$IFNLIB
$IFNLIB $<libname> <truebranch> $endif
$IFNLIB $<libname> <truebranch> $else <falsebranch> $endif
$IFNLIB <dbref> <truebranch> $endif
$IFNLIB <dbref> <truebranch> $else <falsebranch> $endif

  This determines whether or not to compile optional sections of code,
depending on the existence of a given program.
  The <truebranch> will be compiled if the given object does not exist, or
if it is not a program.  Otherwise, the <falsebranch>, if given, will be
compiled.
Also see: $IFLIB, $IFLIBVER, $IFVER, $IFDEF, $VERSION and $LIB-VERSION
~
~
$IFCANCALL
$IFCANCALL $<libname> <publicname> <truebranch> $endif
$IFCANCALL $<libname> <publicname> <truebranch> $else <falsebranch> $endif
$IFCANCALL <dbref> <publicname> <truebranch> $endif
$IFCANCALL <dbref> <publicname> <truebranch> $else <falsebranch> $endif

  This determines whether or not to compile optional sections of code,
depending on the ability for the compiling program to call a given public
function on a given program.
  The <truebranch> will be compiled if the given program exists, is a
program, and has a given callable function (declared with PUBLIC or WIZCALL)
that this compiling program has permission to call.  Otherwise, the
<falsebranch>, if given, will be compiled.
Also see: $IFNCANCALL, $IFLIB, $IFLIBVER, $IFVER, $IFDEF, $VERSION and $LIB-VERSION
~
~
$IFNCANCALL
$IFNCANCALL $<libname> <publicname> <truebranch> $endif
$IFNCANCALL $<libname> <publicname> <truebranch> $else <falsebranch> $endif
$IFNCANCALL <dbref> <publicname> <truebranch> $endif
$IFNCANCALL <dbref> <publicname> <truebranch> $else <falsebranch> $endif

  This determines whether or not to compile optional sections of code,
depending on the ability for the compiling program to call a given public
function on a given program.
  The <truebranch> will be compiled if the given program does not exist,
is not a program, or does not have a given callable function (declared with
PUBLIC or WIZCALL) that this compiling program has permission to call.
Otherwise, the <falsebranch>, if given, will be compiled.
Also see: $IFCANCALL, $IFLIB, $IFLIBVER, $IFVER, $IFDEF, $VERSION and $LIB-VERSION
~
~
$ECHO
$ECHO <string>
  Echos the given string to the screen of the person compiling the program.
Runs at compile-time.
~
~
$ABORT
$ABORT <message>
  Aborts compiling and prints out the error message.
~
~
$PRAGMA
$PRAGMA <pragmatype> [<args>]
  Sets a compiler option in a backwards compatible manner.  If the pragmatype
isn't recognized, the compiler will just ignore this line and continue its
compile attempt.  The $pragma directive must be all on one line, and the
entire rest of the line after the pragmatype is assumed to be arguments for
that pragmatype.  The currently supported pragmatypes are:

COMMENT_STRICT
  This specifies that comments are in the old style that is terminated by the
first end-paren ')' in the comment.

COMMENT_RECURSE
  This specifies that comments are in the new recursive style where any parens
'(' in a comment must be matched by end-parens ')'.

COMMENT_LOOSE
  This is the default comment style, where the compiler tries to compile
comments as if in comment_recurse mode, but will fall back to comment_strict
mode if a comment fails to have balancing parens.
~
~
$ENTRYPOINT
$ENTRYPOINT <function name>

  Sets the function used to start the program. Defaults to the last one.
~
~
$LANGUAGE
$LANGUAGE "<language name>"

  Sets the language used to compile the program. "MUF" is currently supported.
~
~
\|BACKSLASH
Escaping Literal Tokens:

  You can escape a token in MUF so that it will be interpreted literally.
ie:  \.pmatch will try to compile '.pmatch' without expanding it as a
macro.  This lets you make special things with $defines such as:
    $define addprop over over or if \addprop else pop pop remove_prop $enddef
so that all the 'addprop's in the program will be expanded to the
definition, but the 'addprop' in the definition will not try to expand
recursively.  It will call the actual addprop.
~
~
~
~
~
~----------------------------------------------------------------------------
~
~
Stack Manipulation Operators|StackOps
Stack Manipulation Operators

-rot           ?dup           deep_copy      depth          dup
dupn           fulldepth      ldup           lreverse       nip
over           pick           pop            popn           put
reverse        rot            rotate         shallow_copy   swap
tuck           {              }              

~----------------------------------------------------------------------------
~
~
~
~
POP
POP ( x -- )

  Pops the top of the stack into oblivion.
Also see: POPN
~
~
POPN
POPN ( ?n..?1 i -- )

  Pops the top i stack items.
Also see: POP
~
~
DUP
DUP ( x -- x x )

  Duplicates the item at the top of the stack.
Also see: DUPN and LDUP
~
~
DUPN
DUPN ( ?n..?1 i -- ?n..?1 ?n..?1 )

  Duplicates the top i stack items.
Also see: DUP and LDUP
~
~
?DUP
?DUP ( x -- x x | x )

  Duplicates the item at the top of the stack if it does not resolve to false.
Also see: DUP
~
~
NIP
NIP ( x y -- y )

  Pops the second item off the stack.
Also see: POP
~
~
TUCK
TUCK ( x y -- y x y )

  Duplicates y and places it under x.
Also see: OVER
~
~
LDUP
LDUP ( {?} -- {?} {?} )

  Duplicates a stackrange on top of the stack.
Also see: DUP and DUPN
~
~
SHALLOW_COPY
SHALLOW_COPY ( x -- x x )

  Duplicates the item at the top of the stack.  If it is an array, it makes
a shallow copy of it that is decoupled from the original array.
Also see: DUP, DUPN, LDUP and DEEP_COPY
~
~
DEEP_COPY
DEEP_COPY ( x -- x x )

  Duplicates the item at the top of the stack.  If it is an array, it makes
a deep copy of it that is decoupled from the original array.
Also see: DUP, DUPN, LDUP and SHALLOW_COPY
~
~
SWAP
SWAP ( x y -- y x )

  Takes objects x and y on the stack and reverses their order.
Also see: PICK, OVER and DUP
~
~
OVER
OVER ( x y -- x y x )

  Duplicates the second-to-top thing on the stack.  This is the same as 2 pick.
Also see: PICK, SWAP and DUP
~
~
ROT
ROT ( x y z -- y z x )

  Rotates the top three things on the stack.  This is equivalent to 3 rotate.
Also see: ROTATE, -ROT and SWAP
~
~
-ROT
-ROT ( x y z -- z x y )

  Rotates the top three things on the stack, in reverse.  Equivalent to -3 rotate.
Also see: ROTATE, ROT and SWAP
~
~
ROTATE
ROTATE ( ni ... n1 i -- n(i-1) ... n1 ni )

  Rotates the top i things on the stack.  Using a negative rotational
value rotates backwards.
Examples:
    "a"  "b"  "c"  "d"  4  rotate
would leave
    "b"  "c"  "d"  "a"
on the stack.
    "a"  "b"  "c"  "d"  -4  rotate
would leave
    "d"  "a"  "b"  "c"
on the stack.
Also see: ROT and SWAP
~
~
PICK
PICK ( ni ... n1 i -- ni ... n1 ni )

  Takes the i'th thing from the top of the stack and pushes it on the top.
1 pick is equivalent to dup, and 2 pick is equivalent to over.
Also see: OVER and PUT
~
~
PUT
PUT ( nx...n1 ni i -- nx...ni...n1 )

  Replaces the i'th item from the top of the stack with the value of ni.
The command sequence '1 put' is equivalent to 'swap pop'.
Example:
    "a"  "b"  "c"  "d"  "e"  3  put
would return on the stack:
    "a"  "e"  "c"  "d"
Also see: PICK
~
~
REVERSE
REVERSE ( ?n..?1 i -- ?1..?n )

  Reverses the order of the top i items on the stack.
Example:
    "a"  "b"  "c"  "d"  "e"  4  reverse
would return on the stack:
    "a"  "e"  "d"  "c"  "b"
Also see: LREVERSE
~
~
LREVERSE
LREVERSE ( ?n..?1 i -- ?1..?n i )

  Reverses the order of the top i stack items, leaving i.
Example:
    "a"  "b"  "c"  "d"  "e"  4  lreverse
would return on the stack:
    "a"  "e"  "d"  "c"  "b"  4
Also see: REVERSE
~
~
DEPTH
DEPTH ( -- i )

  Returns the number of unlocked items currently on the stack.
Also see: FULLDEPTH
~
~
FULLDEPTH
FULLDEPTH ( -- i )
  Returns the number of items currently on the stack.
Also see: DEPTH
~
~
{
{  ( -- marker)

  Pushes a marker onto the stack, to be used with } or }list or }dict.
Also see: }, }list, }dict, }tell and }join
~
~
}
}  ( marker ?n ... ?1 -- ?n ... ?1 i )

  Finds the topmost marker in the stack, and counts how many stack items
are between it and the top of the stack.  The marker is removed from the
stack, and the count is pushed onto the stack.
Also see: {, }list, }dict, }tell and }join
~
~
~
~
~
~----------------------------------------------------------------------------
~
~
Variables and Handling Thereof|VarHandling
Variables and Handling Thereof

!                  @                  cmd                command
loc                localvar           lvar               me
secure_sysvars     trigger            var                var!
variable           

~----------------------------------------------------------------------------
~
~
~
~
ME
ME @

  There is a global variable named ME that contains the dbref of the
player who invoked the program.  The value of this variable is not
guaranteed to be secure, as another program could change the value of
ME then call your program.  If you must be certain that the value of
the ME variable is correct, use the commands:
    "me" match me !
The ME global variable is the same variable as '0 variable'
Also see: COMMAND, TRIGGER and LOC
~
~
LOC
LOC @

  There is a global variable named LOC that contains the dbref of the
location of the player who invoked the program.  The value of this
variable is not guaranteed to be secure, as another program could change
the value of LOC then call your program.  If you must be certain that
the value of the LOC variable is correct, use the commands:
    "me" match location loc !
The LOC global variable is the same variable as '1 variable'
Also see: COMMAND, TRIGGER and ME
~
~
TRIGGER
TRIGGER @

  There is a global variable named TRIGGER that contains the dbref of the
trigger object that invoked the process.  The value of this variable is
not guaranteed to be secure, as another program could change the value of
TRIGGER then call your program.  If you must be certain that the value of
the TRIGGER variable is correct, use the commands:
    trig trigger !
The TRIGGER global variable is the same variable as '2 variable'
The value of TRIGGER will be #-1 for AUTOSTART programs,
Also see: COMMAND, LOC and ME
~
~
CMD
CMD ( -- s )

  Returns the command the user invoked the program with, without its
command line arguments.
Also see: COMMAND and TRIG
~
~
COMMAND
COMMAND @

  There is a COMMAND variable, similar to ME, LOC, and TRIGGER, except that
it contains a string.  The string contains the command the user typed
that triggered the the program, without the command line arguments.  ie:
if there was an exit named "abracadabra;foo bar;frozzboz" that was linked
to the program, and the user typed in "foo bar baz", then the program
would run with "baz" on the stack, and "foo bar" in the global COMMAND
variable.  The COMMAND global variable is the same variable as '3 variable'
Also see: TRIGGER, LOC and ME
~
~
VAR
VAR <name>

  When used inside a function, a function-scoped variable is created.
This variable is local to each invocation of a given function; recursive
calls each get their own scoped variable dataspace.  This variable type
is analogous to C's function-scoped variables.  The use of function-scoped
variables is highly recomended to make functions more readable.

  When used outside of a function, the compiler allows the use of <name>
as a global variable in all functions defined after the var declaration.
This variable dataspace is shared between ALL muf programs called in
this process.  This means that if program A declares a global variable,
then calls program B, and program B also declares a global variable,
then changes its value, then the global variable declared in program A
will also have been changed.  For this reason, this usage of VAR is
deprecated and shoud NOT be used.  Use LVAR instead.  This usage is only
kept around for backwards compatability with some old icky programs that
used this feature to pass data between some programs.
Also see: VAR!, LVAR, !, @, VARIABLE and LOCALVAR
~
~
VAR!
VAR! <name>

  This must be used within a function.  It declares a function-scoped
variable named <name> that then has its value set to the topmost stack
item.  For example, the following program prints out "Hello World!":
    : myfunction
        "Hello World!" var! foo
        me @ foo @ notify
    ;
Also see: VAR, LVAR, !, @, VARIABLE and LOCALVAR
~
~
LVAR
LVAR <varname>

  This declares a variable as a program-local variable.  If another program
calls this program, the values of the program-local variables will not be
changed in the calling program, even if the called program changes them.
This variable will be available to all functions defined later in the
program, after the lvar declaration.  This variable's data is persistent
within this process.  Ie: if program A calls program B, and program B sets
the value of this program-local variable, then returns to A, which then
calls B again, the value of this variable will still have the value it was
set to in the first call.  The value is NOT persistent between different
processes.  This variable type is analogous to C's global variables.
Also see: VAR, VAR!, !, @, VARIABLE and LOCALVAR
~
~
@
@ ( v -- x )

  Retrieves variable v's value x.
Also see: !, VARIABLE, VAR, LVAR, LOCALVAR and MISCELLANEOUS
~
~
!
! ( x v -- )

  Sets variable v's value to x.
Also see: @, VARIABLE, VAR, LVAR, LOCALVAR and MISCELLANEOUS
~
~
VARIABLE
VARIABLE ( i -- v )

  Converts integer i to global variable reference v. Of the pre-defined
variables, `me' corresponds to integer 0, `loc' to 1, `trigger' to 2,
and 'command' to 3.
Thus:
    me @
and
    0 variable @
will do the same thing (returning the user's dbref). User-defined variables
are numbered sequentially starting at 4 by the compiler. Note that these
variable numbers can be used even if variables have not been formally
declared.  This command has been deprecated, and is not recommended to use.
Its original purpose was to allow MUF to do small arrays.  Since MUF now
has an intrinsic array stack item type, this should no longer be used.
Also see: @, !, VAR, ME, TRIGGER, LOC and COMMAND
~
~
LOCALVAR
LOCALVAR (i -- l)

  Takes an integer and returns the respective program-local variable.
Similar to the 'variable' primitive.  Use of this command is deprecated
and is not recommended.  Use the array stack item type instead.
Also see: VARIABLE, VAR, LVAR, @ and !
~
~
SECURE_SYSVARS
SECURE_SYSVARS ( -- )

  Sets the value of variables "me", "loc", "trigger" and "command" to their
correct values in one instruction.
~
~
~
~
~
~----------------------------------------------------------------------------
~
~
Logical Operators|LogicOps
Logical Operators

!=           <            <=           =            >            >=
address?     and          array?       dbref?       dictionary?  float?
int?         lock?        not          or           string?      xor

~----------------------------------------------------------------------------
~
~
~
~
<
<  ( n1 n2 -- i )

  Compares two numbers and returns 1 if n1 is less than n2, and 0 otherwise.
Also see: >, <=, >=, =, !=, NOT, AND and OR
~
~
>
>  ( n1 n2 -- i )

  Compares two numbers and returns 1 if n1 is greater than n2, and 0 otherwise.
Also see: <, <=, >=, =, !=, NOT, AND and OR
~
~
=
=  ( ?1 ?2 -- i )

  Compares two numbers, dbrefs, or strings and returns 1 if ?1 is equal to ?2,
and 0 otherwise.
Also see: <, >, <=, >=, !=, NOT, AND and OR
~
~
!=
!=  ( ?1 ?2 -- i )

  Compares two numbers, dbrefs, or strings and returns 0 if ?1 is equal to ?2,
and 1 otherwise.
Also see: <, >, <=, >=, !=, NOT, AND and OR
~
~
<= 
<= ( n1 n2 -- i )

  Compares two numbers and returns 1 if n1 is less than or equal to n2,
and 0 otherwise.
Also see: <, >, =, !=, >=, NOT, AND and OR
~
~
>=
>= ( n1 n2 -- i )

  Compares two numbers and returns 1 if n1 is greater than or equal to n2,
and 0 otherwise.
Also see: <, >, <=, =, !=, NOT, AND and OR
~
~
NOT
NOT ( x -- i )

  Returns true (1) if the top stack item is considered false.  Returns
false (0) otherwise.  The stack item can be of any type.  For the various
types, here are their false values:
    Integer      0
    Float        0.0
    DBRef        #-1
    String       ""
Also see: AND, OR and XOR
~
~
AND
AND ( x1 x2 -- i )

  Returns true (1) if both of the top two stack items are considered true.
Returns false (0) otherwise.  The stack items can be of any type.  For the
various types, here are their false values:
    Integer      0
    Float        0.0
    DBRef        #-1
    String       ""
Also see: NOT, OR and XOR
~
~
OR
OR ( x1 x2 -- i )

  Returns true (1) if either of the top two stack items are considered true.
Returns false (0) otherwise.  The stack items can be of any type.  For the
various types, here are their false values:
    Integer      0
    Float        0.0
    DBRef        #-1
    String       ""
Also see: NOT, AND and XOR
~
~
XOR
XOR ( x1 x2 -- i )

  Returns true (1) if either of the top two stack items are considered true,
but NOT both of them.  Returns false (0) otherwise.  The stack items can be
of any type.  For the various types, here are their false values:
    Integer      0
    Float        0.0
    DBRef        #-1
    String       ""
Also see: NOT, AND and OR
~
~
STRING?
STRING? ( x -- i )

  Returns true if x is a string.
~
~
INT?
INT? ( x -- i )

  Returns true if x is a int.
~
~
FLOAT?
FLOAT? ( ? -- i )

  Returns true if the item on the stack is a floating point value.
~
~
DBREF?
DBREF? ( x -- i )

  Returns true if x is a dbref.
~
~
ARRAY?
ARRAY? ( ? -- i )

  Tests if stack item is an array.  Returns i as 1 if so, 0 if
otherwise.
Also see: DICTIONARY?, INT?, DBREF?, ARRAY_MAKE_DICT and ARRAY_MAKE
~
~
DICTIONARY?
DICTIONARY? ( ? -- i )

  Tests if stack item is an array of dictionary type.  Returns i as 1
if so, 0 if otherwise.
Also see: ARRAY?, INT?, DBREF?, ARRAY_MAKE_DICT and ARRAY_MAKE
~
~
ADDRESS?
ADDRESS? (? -- i)

  Returns true if the top stack item is a function address.
~
~
LOCK?
LOCK? (? -- i)

  Returns true if the top stack item is a lock.
Also see: GETPROP, SETPROP, PARSELOCK, UNPARSELOCK, PRETTYLOCK and TESTLOCK
~
~
~
~
~
~----------------------------------------------------------------------------
~
~
Execution Control Structures|ExecStructs
Execution Control Structures

'              begin          break          call           cancall?
case           continue       else           execute        exit
for            foreach        if             interp         jmp
loop-example1  loop-example2  loop-example3  loops          public
repeat         then           until          while          wizcall

~----------------------------------------------------------------------------
~
~
~
~
IF
IF (x -- ) ... THEN
IF (x -- ) ... ELSE ... THEN

  Examines boolean value x.  If x is TRUE, the sequence of statements
after the 'if' up until the `then' (or until the `else' if it is
present) performed. If it is FALSE, then these statements are skipped,
and if an `else' is present, the statements between the `else' and the
`then' are performed.  Control continues as usual at the statement
after the `then'.  Note that checking the top of the stack actually
pops it, so if you want to re-use it, you should dup (see DUP) it
before the if. For every IF in a word, there MUST be a THEN, and
vice-versa.  ELSE is optional.
~
~
ELSE
IF (x -- ) ... ELSE ... THEN

  Begins an ELSE block in an IF-ELSE-THEN code block.  If the value
tested by the IF is false, then this code block will be executed.
Also see: IF and THEN
~
~
THEN
IF (x -- ) ... THEN
IF (x -- ) ... ELSE ... THEN

  Denotes the end of an IF-THEN or IF-ELSE-THEN code block.
Also see: IF and ELSE
~
~
'
'FUNCNAME ( -- a )

  Pushed the address of the start of the previously defined function
FUNCNAME onto the stack.  This can be useful for use with EXECUTE and
arrays to make a list of functions you can call by index, or for making
function callbacks.
~
~
EXECUTE
EXECUTE ( a -- ?? )

  Executes the function pointed to by the address a on the stack.
This function does NOT need to be in the same program as the function
that did the EXECUTE.
Also see: '
~
~
JMP
JMP (a -- )

  The JMP primitive takes an address like those supplied by 'funcname and
moves execution to that point.  It's one early way that was used to do
tail-recursion loops without as much overhead, and without failing due to
system stack overflows.  It's mostly obsolete now, except that it's one
of the three or four internal primitives used to implement IF-ELSE-THEN and
BEGIN-WHILE-REPEAT loops and such.  You shouldn't use JMP explicitly in
in modern MUF code, as it is deprecated.  NOTE: Using JMP to jump into a
different function can have problems, and is not recommended.

Example of JMP as a tail-recursion optimization:
    : countforever ( i -- )
        1 +
        dup intostr .tell
        'countforever jmp
    ;

A better ways to do the same thing with looping primitives would be:
    : countforever ( i -- )
        begin
            1 +
            dup intostr .tell
        repeat
    ;
Also see: ' and EXECUTE
~
~
CALL
CALL ( d -- ?? )
CALL ( d s -- ?? )

  Calls another program d.  Program d will inherit the values of ME, LOC,
TRIGGER, and all other global variables.  If used in the second form,
this will call the named PUBLIC function s in the given program d.
The called program will NOT share the same localvars as the caller,
unless the caller is calling itself.
~
~
INTERP
INTERP ( d1 d2 s -- ? )

  Takes a program dbref to run d1, the trigger to use d2, and the top stack
item string and calls the program with the given string on the stack.
Returns when interpretation halts, which could be the result of an exit, an
error, or a primitive that suspends execution such as sleep or read.
Return value is the top item off the stack if successful exit, or a null
string for anything else.
~
~
EXIT
EXIT ( -- )

  Exits from the function currently being executed, returning control to
the calling function, at the statement immediately after the location of
the call (exiting the program if applicable).
~
~
BEGIN
BEGIN ( -- )

  Marks the beginning of BEGIN-UNTIL or BEGIN-REPEAT loops.
Also see: LOOPS
~
~
FOR
FOR (i1 i2 i3 -- i)

  Marks the beginning of a iterative FOR loop, and initializes it with i1
as the start index, i2 as the end index, and i3 as the step.  If i2 is less
then i1, or if i3 is negative and i2 is greater then i1, the entire loop is
skipped without executing.  If i3 is 0 the loop will run infinitely until
some other condition causes an exit.
Also see: LOOPS
~
~
FOREACH
FOREACH (a -- @ ? )

  Marks the beginning of an iterative FOREACH loop, stepping through every
index/value pair in the array.
Also see: LOOPS
~
~
WHILE
WHILE (i -- )

  If the value on top of the stack is false, then this causes execution
to jump to the instruction after the UNTIL or REPEAT for the current
loop.  If the value is true, however, execution falls through to the
instruction after the WHILE.
Also see: LOOPS
~
~
BREAK
BREAK ( -- )

  Breaks out of the innermost loop.  Jumps execution to the instruction
after the UNTIL or REPEAT for the current loop.
Also see: LOOPS
~
~
CONTINUE
CONTINUE ( -- )

  Jumps execution to the beginning of the current loop.
Also see: LOOPS
~
~
REPEAT
REPEAT ( -- )

  This marks the end of the current loop.  Execution jumps to the instruction
after the matching BEGIN, FOREACH or FOR in a loop.
Also see: LOOPS
~
~
UNTIL
UNTIL (i -- )

  This marks the end of the current loop.  If the value on top of the
stack is false, then execution jumps back to the instruction after
the matching BEGIN or FOR statement.  If the value is true, it exits
the loop, and continues execution at the next instruction following
the UNTIL.
  Loops, TRY-CATCH-ENDCATCH's, and IF-ELSE-THEN's can all be nested in
each other as much as you want.
Also see: LOOPS
~
~
CASE|DEFAULT|END|ENDCASE|WHEN
Case statements

  Inserver defines to achieve case statements. Allows:

<data> case
  <test> when <effect> end
  <test> when <effect> end
  <test> when <effect> end
  <test> when <effect> end
  default <otherwise>  end
endcase
 
This compiles to the following MUF code:

<data> begin
  dup <test> if pop <effect> break then
  dup <test> if pop <effect> break then
  dup <test> if pop <effect> break then
  dup <test> if pop <effect> break then
  dup pop 1  if <otherwise>  break then
  dup pop pop
1 until
~
~
LOOPS
Loops:

  The BEGIN, FOR, or FOREACH statement marks the beginning of a loop.
Either the UNTIL or the REPEAT statement marks the end of the loop.
REPEAT will do an unconditional jump back to the BEGIN or FOR statement.
UNTIL checks to see if the value on the stack is false.  If it is, it
jumps back to the BEGIN or FOR statement, otherwise, it falls through
on execution to the statement after the UNTIL.
  Within a loop, even within IF-ELSE-THEN structures within the loop
structure, you can place WHILE, CONTINUE, or BREAK statements.  There
is no limit as to how many, or in what combinations these instructions
are used.
  A WHILE statement checks to see if the top value on the stack is false.
If it is, then execution breaks out of the innermost loop and resumes
after the matching REPEAT or UNTIL statement.
  The CONTINUE statement causes the loop to jump back to the beginning
of its next iteration, after the BEGIN, FOR, or FOREACH.
  The BREAK statement forces execution to break out of the innermost loop,
resuming after the matching REPEAT or UNTIL.
  Note: You can nest loops complexly, but WHILE, BREAK, and CONTINUE
statements only refer to the innermost loop structure.
Also see: LOOP-EXAMPLE1, LOOP-EXAMPLE2 and LOOP-EXAMPLE3
~
~
LOOP-EXAMPLE1
Loop Examples 1:

How to count from 1 to 10 using a BEGIN-REPEAT loop:
    0 begin
        dup 10 < while
        1 +
        me @ over intostr notify
    repeat

How to count from 1 to 10 using a BEGIN-UNTIL loop:
    0 begin
        1 +
        me @ over intostr notify
        dup 10 =
    until

How to count from 1 to 10 using a FOR-REPEAT loop:
    1 10 1 for
        intostr me @ swap notify
    repeat
Also see: LOOPS, LOOP-EXAMPLE2 and LOOP-EXAMPLE3
~
~
LOOP-EXAMPLE2
Loop Examples 2:

Example of a FOR loop:
    1 10 1 for
        me @ swap intostr notify
    repeat

Example of nested FOR loops:
    1 5 1 for
        "" swap 1 -1 for
            intostr strcat
        repeat
        me @ swap notify
    repeat

Example of a complex (if pointless) FOR loop:
    10 -10 -2 for
        me @ over intostr notify
        dup -5 > while
        dup 0 = if pop continue then
        dup -3 = if pop break then
        not
    until

Example of a FOREACH loop:
    {
        "index1" "value1"
        "index2" "value2"
        "index3" "value3"
    }dict
    foreach
        " = " swap strcat strcat me @ swap notify
    repeat
Also see: LOOPS, LOOP-EXAMPLE1 and LOOP-EXAMPLE3
~
~
LOOP-EXAMPLE3
Loop Examples 3:

Example of a complex loop structure:
    101 begin                       (BEGIN the outer loop)
        dup while 1 -                 (This WHILE, ...)
        dup not if break then         (this BREAK, and..)
        dup 2 % not if continue then  (this CONTINUE refer to the outer loop)
        dup 10 % not if
        15 begin                      (BEGIN inner loop)
            dup while 1 -               (This WHILE, and.. )
            dup 5 % not if break then   (... this BREAK, refer to inner loop)
        repeat                        (This REPEAT statement ends inner loop.)
        then
        dup 7 % not if continue then  (This CONTINUE, and...)
        dup 3 % not if
            dup 9 % while             (...this WHILE refer to the outer loop)
        then
        dup intostr
        me @ swap notify
    dup 1 = until pop               (This UNTIL ends the outer loop)
Also see: LOOPS, LOOP-EXAMPLE1 and LOOP-EXAMPLE2
~
~
PUBLIC
PUBLIC <functionname>

  Declares a previously defined function to be public for execution by other
programs.  This is a compile-time directive, not a run-time primitive.  To
call a public function, put the dbref of the program on the stack, then put
a string, containing the function name, on the stack, then use CALL.
For example:
    #888 "functionname" CALL
Also see: WIZCALL, CANCALL?, CALL, $LIBDEF and $PUBDEF
~
~
WIZCALL
WIZCALL <functionname>

  Declares a previously defined function to be callable from other programs,
as long as the calling program has wizbit permissions.  This is a compile-
time directive, not a run-time primitive.  To call a public function, put
the dbref of the program on the stack, then put a string, containing the
function name, on the stack, then use CALL.  For example:
    #888 "functionname" CALL
Also see: PUBLIC, CANCALL?, CALL, $LIBDEF and $PUBDEF
~
~
CANCALL?
CANCALL?  (d s -- i)

  Returns true if the given program has a public or wizcall function that the
current program has permissions to call.  Returns false, otherwise.
Also see: PUBLIC, WIZCALL, CALL, $LIBDEF and $PUBDEF
~
~
~
~
~
~----------------------------------------------------------------------------
~
~
I/O Operators|IOOps
I/O Operators

notify                    notify_except             notify_exclude
notify_nolisten           notify_secure             otell
read                      read_wants_blanks         read_wants_no_blanks
tell                      tread                     userlog

~----------------------------------------------------------------------------
~
~
~
~
NOTIFY
NOTIFY ( d s -- )

  d must be a player object. s must be a string. Tells player d message
s.  If s is null it will print nothing.  This primitive will trigger
the _listen'er property on the object the message is sent to, unless
the program that would be run is the same as one one currently running.
~
~
NOTIFY_NOLISTEN
NOTIFY_NOLISTEN ( d s -- )

  d must be a player object. s must be a string. Tells player d message
s.  If s is null it will print nothing.  This primitive will not trigger
any _listen'er properties on the object the message is sent to.
~
~
NOTIFY_EXCEPT
NOTIFY_EXCEPT ( d1 d2 s -- )

  d1 must be a room object, s must be a string.  Tells everyone at
location d1 except object d2 message s.  If object d2 is not a player
or NOTHING (#-1) all players are notified.  If s is null it prints
nothing.  NOTE: notify_except is now only an inserver $define.  It is
translated to '1 swap notify_exclude'.  Please see the man sections on
NOTIFY_EXCLUDE and DIRECTIVES for more information.
~
~
NOTIFY_EXCLUDE
NOTIFY_EXCLUDE ( d dn ... d1 n s -- )

  Displays the message s to all the players (or _listening objects),
excluding the n given players, in the given room.  For example:
  #0 #1 #23 #7 3 "Hi!" notify_exclude
would send "Hi!" to everyone in room #0 except for players (or objects)
#1, #7, and #23.  _listener's will not be triggered by a notify_exclude
if the program they would run is the same as the current program running.
~
~
NOTIFY_SECURE
NOTIFY_SECURE ( d s1 s2 -- )
  Notifies player d with s1 over their secure descriptors and s2 over their
insecure descriptors. Triggers listener prop queues only with s2.
~
~
READ_WANTS_BLANKS
READ_WANTS_BLANKS ( -- )

  Tells the interpreter that this process wants to be able to receive blank
lines from the READ primitive. This can be reversed with the READ_WANTS_NO_BLANKS
primitive.
Also see: READ, TREAD and READ_WANTS_NO_BLANKS
~
~
READ_WANTS_NO_BLANKS
READ_WANTS_NO_BLANKS ( -- )

  Tells the interpreter that this process should ignore blank lines from
the READ primitive. This is only necessary after a call to READ_WANTS_BLANKS has
been made.
Also see: READ, TREAD and READ_WANTS_BLANKS
~
~
READ
READ ( -- s )

  Reads a string s from the user. This command should not be used in a
program that is locked (as opposed to linked) to an object, as the
lock will always fail and print the fail messages at read time.  It
cannot be used in a program associated with a room object.
Also see: READ_WANTS_BLANKS, READ_WANTS_NO_BLANKS and TREAD
~
~
TREAD
TREAD ( i -- s i )

  Acts like a timed READ call.  If the user does not provide input within
the given number of seconds, the READ call will time-out and return a
false boolean, otherwise it returns a true boolean and the string value
entered.  This is implemented as an in-server macro as follows:
    "__tread" timer_start { "TIMER.__tread" "READ" }list event_waitfor
    swap pop "READ" strcmp if "" 0 else read 1 "__tread" timer_stop then
Also see: READ_WANTS_BLANKS and READ
~
~
USERLOG
USERLOG ( str:mesg -- )

  Logs an arbitrary message to the user log file.  (#defined in config.h
as USER_LOG, defaults to the "logs/user" file.)  The log entry will be
formatted like:
Winged(#4023) [newaction.muf(#666)] 2002-06-11T03:09:31: <string>
The program must be running at a mucker level at least equal to the @tune
value 'userlog_mlev' (defaults to 3) to write this log entry.
~
~
TELL
TELL ( s -- )

  Displays the message s to the player, triggering applicable listeners.
~
~
OTELL
OTELL ( s -- )

  Displays the message s to all occupants of the player's location, except
the player.  This primitive triggers applicable listeners.
~
~
~
~
~
~----------------------------------------------------------------------------
~
~
Mathematical Operators|MathOps
Mathematical Operators

%          *          +          ++         -          --         /
abs        bitand     bitor      bitshift   bitxor     getseed    int
random     setseed    sign       srand      

~----------------------------------------------------------------------------
~
~
~
~
INT
INT ( x -- i )

  Converts variable, float, or dbref x to integer i.
~
~
+
+ ( n1 n2 -- i )
  This adds two numbers, n1 + n2.  If both numbers are integers, an integer
will be returned.  If one of them is a floating point number, then a float
will be returned.  You can also use this on a dbref or a variable number,
so long as the second argument is an integer.  In those cases, this will
return a dbref or variable number, respectively.

  Also concatenates two strings.
~
~
-
- ( n1 n2 -- i )

  This subtracts two numbers, n1 - n2.  If both numbers are integers, an
integer will be returned.  If one of them is a floating point number,
then a float will be returned.  You can also use this on a dbref or a
variable number, so long as the second argument is an integer.  In those
cases, this will return a dbref or variable number, respectively.
~
~
*
* ( n1 n2 -- n )

  This multiplies two numbers, n1 * n2.  If both numbers are integers, an
integer will be returned.  If one of them is a floating point number,
then a float will be returned.  You can also use this on a dbref or a
variable number, so long as the second argument is an integer.  In those
cases, this will return a dbref or variable number, respectively.

  Also repeats a string given an integer argument.
~
~
/
/ ( n1 n2 -- n )

  This divides two numbers, n1 / n2.  If both numbers are integers, an
integer will be returned.  If one of them is a floating point number,
then a float will be returned.  You can also use this on a dbref or a
variable number, so long as the second argument is an integer.  In those
cases, this will return a dbref or variable number, respectively.
~
~
%
% ( n1 n2 -- i )

  This returns the integer modulo (remainder) of the division of two
numbers, n1 % n2.  Floats cannot use the % modulo function.  For them,
use either the FMOD or MODF primitives.
~
~
++
++ ( v -- )
++ ( n -- n' )

  If given an integer, float, or dbref, adds 1 to it, and returns the result.
If given a variable containing an integer, float, or dbref, adds 1 to the
value stored in the variable, and returns nothing.
Also see: --
~
~
--
-- ( v -- )
-- ( n -- n' )

  If given an integer, float, or dbref, this subtracts 1 from it, and
returns the result.  If given a variable containing an integer, float,
or dbref, this subtracts 1 from the value stored in the variable, and
returns nothing.
Also see: ++
~
~
ABS
ABS ( i -- i )

  Given an integer, returns its absolute value.
~
~
SIGN
SIGN ( i -- i )

  Given an integer, returns 1 if positive, -1 if negative, and 0 if 0.
~
~
GETSEED
GETSEED ( -- s )

  Returns the the current SRAND seed string.
~
~
SETSEED
SETSEED ( s -- )

  Sets the seed for SRAND.  Only the first thirty-two characters are
significant.  If SRAND is called before SETSEED is called, then SRAND
is seeded with a semi-random value.
~
~
SRAND
SRAND ( -- i )

  Generates a seeded random number.
Also see: SETSEED and GETSEED
~
~
RANDOM
RANDOM ( -- i )

  Returns a random integer from 0 to (2^31)-1, which is 2,147,483,647.
This is based on the C random() function, so it's not very secure.
Also see: SETSEED, GETSEED, SRAND, FRAND and GAUSSIAN
~
~
BITOR
BITOR (i i -- i)

  Does a mathematical bitwise or.
~
~
BITXOR|^
BITXOR (i i -- i)

  Does a mathematical bitwise exclusive or.
~
~
BITAND|&
BITAND (i i -- i)

  Does a mathematical bitwise and.
~
~
BITSHIFT|<<
BITSHIFT (i i -- i)

  Shifts the first integer by the second integer's number of bit positions.
Same as the C << operator.  If the second integer is negative, its like >>.
~
~
~
~
~
~----------------------------------------------------------------------------
~
~
Floating Point Operators|FloatOps
Floating Point Operators

acos           asin           atan           atan2          ceil
clear          clear_error    cos            diff3          dist3d
epsilon        error?         error_bit      error_name     error_num
error_str      exp            fabs           float          floor
fmod           frand          ftostr         ftostrc        gaussian
inf            is_set?        log            log10          modf
pi             polar_to_xyz   pow            round          set_error
sin            sqrt           strtof         tan            xyz_to_polar

~----------------------------------------------------------------------------
~
~
~
~
FLOAT
FLOAT ( i -- f )

  Converts integer to floating point type.
~
~
PI
PI ( -- f )

  Returns the value of Pi.
~
~
INF
INF ( -- f )

  Returns the value of an Infinite result.  Most functions will not
accept this value as a legal input.
Also see: EPSILON and FLOAT
~
~
EPSILON
EPSILON ( -- flt:epsilon )

  Returns the smallest number such that 1.0 + Epsilon is distinct from 1.0
in the internal representation for floating point numbers.  This is the
precision error.  This is useful when comparing that two numbers are equal
to within the precision of the system.  ie:
    float1 @ float2 @ - fabs epsilon < if "Equivalent" then

  When you are working with numbers that have exponent parts that may not be
near e+00, you should do a relative comparison instead:
    float1 @ float2 @ - float1 @ / fabs epsilon < if "Equivalent" then
Also see: INF, FLOAT, FABS, -, /, @, <, IF and THEN
~
~
FTOSTR
FTOSTR ( f -- s )

  Converts a floating point number into a string.  Trailing zeros are not
removed from the end of the number, when no mantissa is shown.  FTOSTR can
return either the xxx.yyy form or the x.yyyEzz form of a float, depending
on which would give the shortest string length.
Also see: FMTSTRING and FTOSTRC
~
~
FTOSTRC
FTOSTRC ( f -- s )

  Converts a floating point number into a string.  Trailing zeros are removed
from the initial decimal, if no mantissa is shown.  FTOSTRC can return either
the xxx.yyy form or the x.yyyEzz form of a float, depending on which would
give the shortest string length.
Also see: FMTSTRING and FTOSTR
~
~
STRTOF
STRTOF ( s - f )

  Converts a string into a floating point type.
STRTOF recognizes most standard forms of floating point representation,
including the xxx.yyy and x.yyyEzz forms.
~
~
FABS
FABS ( f -- f )

  Returns the absolute value of the float f.
~
~
CEIL
CEIL ( f - f )

  Returns the next highest integer, as a floating point type.
Also see: ROUND and FLOOR
~
~
FLOOR
FLOOR ( f -- f )

  Returns the next lowest integer number, as a floating point type.
Also see: ROUND and CIEL
~
~
ROUND
ROUND ( f i -- f )

  Rounds the floating point number to the precision requested, given as the
number of places to the right of the decimal point.  ie: '1.111 1 round'
would leave '1.1' on the stack, while '1.111 0 round' would leave '1.0'.
Negative i values denote places to the left of the decimal place.  ie:
'1234.56 -2 round' would return '1200.0' on the stack.
Also see: FLOOR and CIEL
~
~
FMOD
FMOD ( f1 f2 -- f )

  Returns the floating point remainder of f1 divided by f2.  (f1/f2)
~
~
MODF
MODF ( f -- fi ff )

  The modf primitive breaks f into an integral part and a fractional part,
each of which has the same sign as f.  Both returned values are floats.
fi is the integral part, while ff is the fractional part.
~
~
SQRT
SQRT ( f -- f )

  Returns a float's square root.  Expects a value greater than or equal
to zero.
~
~
COS
COS ( f -- f )

  Returns the cosine of a float.  Only operates in the range of -Pi/4 to Pi/4.
~
~
ACOS
ACOS ( f -- f )

  Returns the inverse cosine of a float.  Only operates within the range
from 0 to Pi.
~
~
SIN
SIN ( f -- f )

  Returns the sine of a float.  Only operates within the range of -Pi/4
to Pi/4.
~
~
ASIN
ASIN ( f -- f )

  Returns the inverse sine of a float.  Only operates within the range
from -Pi/2 to Pi/2.
~
~
TAN
TAN ( f -- f )

  Returns the tangent of a float.  Only operates within the range of
K*pi + pi/2 (for some K).
~
~
ATAN
ATAN ( f -- f )

  Returns the inverse tangent of a float.  Only operates within the range
from -Pi/2 to Pi/2.
~
~
ATAN2
ATAN2 ( fy fx -- f )

  Returns the inverse tangent of (fy / fx), taking into account the signs
of both values, and avoiding problems with DIVBY0.  This is useful to
get an angle from X-Y coordinates.
~
~
LOG
LOG ( f -- f )

  Returns the natural log of float f.  Requires a value greater than zero.
Very small values will return INF.
~
~
EXP
EXP ( f -- f )

  Returns the value of e raised to the power of the passed float.
~
~
LOG10
LOG10 ( f -- f )

  Returns the log base 10 of float f.  Requires a value greater than zero.
Very small values will return INF.
~
~
POW|^
POW ( f1 f2 -- f )
^ ( f1 f2 -- f )

  Returns f1 to the power of f2.  If f1 is zero, f2 must be greater than
zero.  If f1 is less than zero, f2 must be an integer value.
~
~
DIFF3
DIFF3 ( fx1 fy1 fz1 fx2 fy2 fz2 -- fx' fy' fz' )

  Returns three floats, being the differences of fx1 - fx2, fy1 - fy2, and
fz1 - fz2, respectively.
~
~
DIST3D
DIST3D ( fx fy fz -- f )

  Returns the distance of the XYZ coordinate (fx,fy,fz) from the origin.
To do a 2D distance calculation, simply use a Z value (fz) of 0.
~
~
XYZ_TO_POLAR
XYZ_TO_POLAR ( fx fy fz -- fr ft fp )

  Converts the XYZ coordinate (fx, fy, fz) to the spherical polar coordinate
(fr, ft, fp).  fr is the radius, ft is theta (the plane angle), and fp is phi
(the elevation angle)  To do 2D X-Y to radius and angle conversion, simply use
a Z coordinate (fz) of 0, and discard phi (fp).
Also see: POLAR_TO_XYZ, DIST3D, SIN, COS and TAN
~
~
POLAR_TO_XYZ
POLAR_TO_XYZ ( fr ft fp -- fx fy fz )

  Converts the spherical polar coordinate (fr, ft, fp) to the XYZ coordinate
(fx, fy, fz).  fr is the radius, ft is theta (the plane angle), and fp is phi
(the elevation angle)  To do 2D radius and angle to X-Y conversion, simply use
a phi angle (fp) of 0, and discard Z (fz).
Also see: XYZ_TO_POLAR, DIST3D, SIN, COS, TAN and ATAN2
~
~
FRAND
FRAND ( -- f )

  Returns a random floating point number between 0 and 1.
~
~
GAUSSIAN
GAUSSIAN ( fs fm -- f )

  Given the standard deviation, and the mean, return a floating point random
number with the given normalization.  Note that this may be any value between
-INF and INF.
~
~
CLEAR
CLEAR ( -- )

  Clears all error flags for floating point math operations.
Also see: ERROR?.
~
~
CLEAR_ERROR
CLEAR_ERROR ( s|i -- i )

  Clears a specific error flag for floating point math operations.
Also see: ERROR?.
~
~
ERROR?
ERROR? ( -- i )

  Returns true if any of the floating point error flags have been set.  In
most cases, an error condition in a math operation will return a zero value
(except in the case of integer math, which will wrap around on an overflow
or underflow condition).  It is possible to poll for error conditions after
every math operation, or when a '0' result is found.
The following is a list of the current Error Flags:
    DIV_ZERO  - (0) Division by zero attempted.
    NAN       - (1) Result was not a number.
    IMAGINARY - (2) Result would be imaginary. 
    FBOUNDS   - (3) Floating-point inputs were out of range.
    IBOUNDS   - (4) Calculation resulted in an integer overflow or underflow.
~
~
ERROR_BIT
ERROR_BIT ( s -- i )

  Returns the bit identifier for a given floating point error flag string name.
Also see: ERROR?.
~
~
ERROR_NAME
ERROR_NAME ( i -- s )

  Returns the string name for the error flag, given a floating point error
identifier.
Also see: ERROR?.
~
~
ERROR_NUM
ERROR_NUM ( -- i )

  Returns the total number of floating point error flag types.
Also see: ERROR?.
~
~
ERROR_STR
ERROR_STR ( s|i -- s )

  Returns a user-readable error string, given a floating point error identifier.
Also see: ERROR?.
~
~
IS_SET?
IS_SET? ( s|i - i )

  Checks if a specific floating point error flag is set.
Also see: ERROR?
~
~
SET_ERROR
SET_ERROR ( s|i -- i )

  Sets the specified error flag for floating point operations.
Also see: ERROR?
~
~
~
~
~
~----------------------------------------------------------------------------
~
~
String Manipulation Operators|StringOps
String Manipulation Operators

ansi_midstr        ansi_strcut        ansi_strip         ansi_strlen
array_fmtstrings   atoi               ctoi               explode
explode_array      ext-name-ok?       fmtstring          instr
instring           intostr            itoc               md5hash
midstr             name-ok?           number?            pname-ok?
pose-separator?    pronoun_sub        regexp             regsplit
regsplit_noempty   regsub             rinstr             rinstring
rsplit             smatch             split              stod
strcat             strcmp             strcut             strdecrypt
strencrypt         stringcmp          stringpfx          strip
striplead          striptail          strlen             strncmp
subst              textattr           tokensplit         tolower
toupper            

~----------------------------------------------------------------------------
~
~
~
~
ATOI
ATOI ( s -- i )

  Turns string s into integer i.  If s is not a string, then 0 is pushed
onto the stack.
~
~
CTOI
CTOI ( s -- i )

  Converts the first character in s into its ASCII equivilent.
Also see: ITOC.
~
~
STRLEN
STRLEN ( s -- i )

  Returns the length of string s.
~
~
STRCAT
STRCAT ( s1 s2 -- s )

  Concatenates two strings s1 and s2 and pushes the result s = s1s2
onto the stack.
~
~
STRCMP
STRCMP ( s1 s2 -- i )

  Compares strings s1 and s2. Returns i as 0 if they are equal,
otherwise returns i as the difference between the first non-matching
character in the strings.  For example, "z" "a" strcmp returns 25.
The reason it returns a 0 for a match, and the difference on a non-match,
is to allow for nice things like string sorting functions.
This primitive is case sensitive, unlike stringcmp.
Also see: STRNCMP
~
~
STRNCMP
STRNCMP ( s1 s2 i -- i' )

  Compares the first i characters in strings s1 and s2.
Return value is like strcmp.
Also see: STRINGCMP
~
~
STRINGCMP
STRINGCMP ( s1 s2 -- i )

  Compares strings s1 and s2. Returns i as 0 if they are equal,
otherwise returns i as the difference between the first non-matching
character in the strings.  For example, "z" "a" stringcmp returns 25.
This function is not case sensitive, unlike strcmp.
Also see: STRNCMP
~
~
STRINGPFX
STRINGPFX (s s2 -- i)

  Returns 1 if string s2 is a prefix of string s.  If s2 is NOT a prefix
of s, then it returns 0.  Case insensitive.
~
~
INSTR
INSTR ( s s1 -- i )

  Returns the first occurrence of string s1 in string s, or 0 if s1 is
not found.
Also see: RINSTR and INSTRING
~
~
RINSTR
RINSTR ( s s1 -- i )

  Returns the last occurrence of string s1 in string s, or 0 if s1 is
not found.  '"abcbcba" "bc" rinstr' returns 4.
Also see: INSTR and RINSTRING
~
~
STRCUT
STRCUT ( s i -- s1 s2 )

  Cuts string s after its i'th character.  For example,
  "Foobar" 3 strcut
returns
  "Foo" "bar"
  If i is zero or greater than the length of s, returns a null string in
the first or second position, respectively.
~
~
MIDSTR
MIDSTR ( s i1 i2 -- s )

  Returns the substring of i2 characters, starting with character i1.
i1 and i2 must both be positive.  The first character of the string
is considered position 1.  ie:
    "testing" 2 3 midstr
will return the value "est".
~
~
SPLIT
SPLIT ( s1 s2 -- s1' s2' )

  Splits string s1 at the first found instance of s2.  If there are no
matches of s2 in s1, will return s1 and a null string.
Also see: RSPLIT
~
~
RSPLIT
RSPLIT ( s1 s2 -- s1' s2' )

  Splits a string, as SPLIT, but splits on the last occurence of s2.
Also see: SPLIT
~
~
EXPLODE
EXPLODE ( s1 s2 -- ... i )

  s2 is the delimiter string, and s1 is the target string, which will be
fragmented, with i pushed on top of the stack as the number of strings
s1 was broken into.  For instance:
    "Hello world" " " explode
will result in
    "world" "Hello" 2
on the stack.  (Note that if you read these items off in order, they
will come out "Hello" first, then "world".)  For TinyMUCK 2.2, s2 may
be any length.  But "" (null string) is not an acceptable string for
parameter s2.
Also see: EXPLODE_ARRAY
~
~
EXPLODE_ARRAY
EXPLODE_ARRAY ( s1 s2 -- a )

  s2 is the delimiter string, and s1 is the target string.  s1 will be split
up at each place where s2 is found in s1, and all the parts will be returned
in a list array.  For instance:
    "alpha, beta, gamma"  ", "  explode_array
will result in a list array that is identical to:
    { "alpha" "beta" "gamma" }list
s2 cannot be a null string, but it can be of any non-zero length.  When s2
is more than one character long, the delimiter is considered to be the
entire s2 string.  The delimiters are removed from the results.
Also see: EXPLODE
~
~
SUBST
SUBST ( s1 s2 s3 -- s )

  s1 is the string to operate on, s2 is the string to change all occurrences
of s3 into, and s is resultant string.  For example:
    "HEY_YOU_THIS_IS" " " "_" subst
results in
    "HEY YOU THIS IS"
s2 and s3 may be of any length.
~
~
FMTSTRING
FMTSTRING ( ?n..?1 s -- s )

  Allows for string formatting with format substitutions, as per C's printf.
FMTSTRING can be used to format complicated and long strings, as well as
multi-lined (with embedded new-lines) strings.  These strings can consist
entirely of user-specified text, formatted variable entries (as values taken
from the stack) or a combination of both.

  The first format substitution in the format string will use the topmost
stack value.  The next format substitution will use the next item down
the stack, and so on.

  The start of a format substitution in the string is noted by a '%'.  If a
literal '%' is needed in the string, a '%%' may be used.  The format of a
substitution is as follows: '%[-,|][+, ][0][number][.number]type'
Where 'number' is an integer value, and 'type' is one of the following
identifiers:
    i - integer argument
    s - string argument
    d - dbref number, in the form of #123
    D - dbref name reference; given a dbref, will print the associated
        name for that object - terminates on bad reference
    l - pretty-lock, given a lock, will print the description
    f - float in xxx.yyy form
    e - float in x.yyEzz form
    g - shorter of forms e or f
    ~ - default representation of any stack type
    ? - unknown type argument, will print a string stating what the
        variable type is

  A '-' at the start of a format substitution indicates the field will be left
justified.  A '|' at the start indicated the field will be centered.  A '+'
forces the + sign to appear for positive numbers.  A space forces a blank
in front of positive numbers.  (This is the default.)  A leading 0 will
force the field to be padded on the left with 0's instead of spaces.  If you
use a '*' in place of either the width or precision format fields, then
that integer number will be obtained from the stack.  You may specify a
negative fieldwidth to obtain left justification of that field.  You may
not specify a negative precision.
Also see: ARRAY_FMTSTRINGS
~
~
ARRAY_FMTSTRINGS
ARRAY_FMTSTRINGS ( list:dicts str:format -- list:results )

  Lets you apply a format string, a la FMTSTRING, to each of a list of
dictionaries of input data, returning a list of strings, one for each
input dictionary.

  Unlike FMTSTRING, the format string needs to have key markers to
specify which key of each input dictionary to use to get the data for
each format field.  You specify the key markers in each format
subsititution by adding a '[KEY]' before the substitution type letter.
For example, the code:

    {
        {
            "username" "Johnny"
            "count" 4
            "object" #18
            4  pi
        }dict
        {
            "username" "Ghaladahsk_Fadja"
            "count" 123
            "object" #97
        }dict
    }list
    "%-16.15[username]s %3[count]i %5[object]d %4.2[4]g"
    array_fmtstrings
    { me @ }list array_notify

... would show the following output to the user:

    Johnny             4   #18 3.14
    Ghaladahsk_Fadj  123   #97 0.00

  Note that if a key does not exist in an input dictionary, then that
format field will be assumed to either be the appropriate false value for
for the format type.

  Numeric keys can be referred to as well as string keys.  This also
means that you may use a list of list arrays as input, instead of a
list of dictionaries.

  See FMTSTRING for a full description of normal substitution format codes.
Note that unlike FMTSTRING, the format strings cannot use calculated
field widths or precisions via '*'.

  Hint: If you want to use this format method on a single dictionary, you
can do something like:

    pid getpidinfo   (to give us a dictionary of data.)
    1 array_make     (to make a list with that as its single entry)
    "%-40[player]D %6[pid]i %[called_prog]D" 
    array_fmtstrings
    0 []             (to get the formatted result string.)
Also see: FMTSTRING
~
~
PRONOUN_SUB
PRONOUN_SUB ( d s -- s' )

  Takes database object d and substitutes string s according to o-message
rules.  For example:
  me @ "%N has lost %p marbles." pronoun_sub
would return:
  "Igor has lost his marbles."
if the player's name was Igor and his sex were male.
d does not have to be a player for the substitutions to work.
  
The substitutions are:
    %a/%A for absolute possessive (his/hers/its, His/Hers/Its)
    %s/%S for subjective pronouns (he/she/it, He/She/It)
    %o/%O for objective pronouns (him/her/it, Him/Her/It)
    %p/%P for possessive pronouns (his/her/its, His/Her/Its)
    %r/%R for reflexive pronouns (himself/herself/itself,
                                  Himself/Herself/Itself)
    %n/%N for the player's name.
  
  if it comes across a %X substitution, where X is any character not listed
in the above substitutions table, it will search down the environment tree
from d to try to find the appropriate %X property for use in substitution.
~
~
TEXTATTR|ATTRIBUTES
TEXTATTR ( s1 s2 -- s )

  Takes a plain text string s1 and adds the neccesary codes to make the
output s display with the given attributes s2, when shown with an
appropriate client.  The attributes are passed to TEXTATTR in s2 as a
series of comma separated attribute names.

These are the attributes currently recognized:
    reset bold dim italic uline flash reverse overstrike
    black red green yellow blue magenta cyan white
    bg_black bg_red bg_green bg_yellow bg_blue bg_magenta bg_cyan bg_white
~
~
STOD
STOD ( s -- d )

  Attempts to extract a dbref from s, recognizing both plain numerical
strings, and those prepended with a '#' sign.
~
~
ANSI_STRIP
ANSI_STRIP ( s -- s' )

  Takes a string and removes ansi escapes from with in the string, returning
the de-ansified string.
~
~
ANSI_STRLEN
ANSI_STRLEN ( s -- i )

  Returns the length of string s ignoring ansi escape within the string.
~
~
ANSI_STRCUT
ANSI_STRCUT ( s i -- s1 s2 )

  Like STRCUT, but ignores ansi escapes when finding the location to divide
the string at.
~
~
ANSI_MIDSTR
ANSI_MIDSTR ( s i i -- s' )

  Does exactly what MIDSTR does, except it ignores ansi escapes when
determining what section of the string to extract.
~
~
NUMBER?
NUMBER? ( s -- i )

  Returns 1 if string on top of the stack contains a number. Otherwise
returns 0.
~
~
POSE-SEPARATOR?
POSE-SEPARATOR? ( s -- i )

  Returns 1 if the argument could be used as a pose without requiring a space.
Otherwise returns 0.
~
~
INTOSTR
INTOSTR ( x -- s )

  x must be an integer or a dbref. Converts x into string s.
~
~
ITOC
ITOC ( i -- s )

  Converts an integer i to its ASCII equivilent character, or a null
if i is not a valid display character.
Also see: CTOI
~
~
STRENCRYPT
STRENCRYPT ( s1 s2 -- s3 )

  Takes the plaintext string s1, and encrypts it, using the key s2,
returning the encrypted string s3.  Note: s3 will be 2 characters longer
than s1.  Also Note: The longer your key string is, the more secure
the data will be, up to the length of the data itself.  The encryption
technique used here is pretty simple, so I highly doubt it breaks
any laws to take it outside the USA.  By the same token, it probably
shouldn't be trusted with any really important data.  I'm not an expert
at cryptography, so this ain't DES.
Also see: STRDECRYPT
~
~
STRDECRYPT
STRDECRYPT ( s1 s2 -- s3 )

  Takes the encrypted string s1, and decrypts it, using the key s2, returning
the plaintext string s3.
Also see: STRENCRYPT
~
~
MD5HASH
MD5HASH ( s -- s' )

  Calculates the MD5 hash of the given string.
~
~
TOUPPER
TOUPPER (s -- s)

  Takes a string and returns it with all the letters in uppercase.
~
~
TOLOWER
TOLOWER (s -- s)

  Takes a string and returns it with all the letters in lowercase.
~
~
STRIPLEAD
STRIPLEAD (s -- s)

  Strips leading spaces from the given string.
~
~
STRIPTAIL
STRIPTAIL (s -- s)

  Strips trailing spaces from the given string.
~
~
STRIP
STRIP (s -- s)

  This is a built in $define.  It is interpreted as "striplead striptail"
It strips the spaces from both ends of a string.
~
~
SMATCH
SMATCH ( s s2 -- i )

  Takes a string s, and a string pattern, s2, to check against.  Returns true
if the string fits the pattern.  This is case insensitive.  In the pattern
string, the following special characters will do as follows:

  *  A '?' matches any single character.
  
  *  A '*' matches any number of any characters.
  
  *  '{word1|word2|etc}' will match a single word, if it is one of those
        given, separated by | characters, between the {}s.  A word ends with
        a space or at the end of the string.  The given example would match
        either the words "word1", "word2", or "etc".
        {} word patterns will only match complete words: "{foo}*" and "{foo}p"
        do not match "foop" and "*{foo}" and "p{foo}" do not match "pfoo".
        {} word patterns can be easily meaningless; they will match nothing
        if they:
          (a) contains spaces,
          (b) do not follow a wildcard, space or beginning of string,
          (c) are not followed by a wildcard, space or end of string.
  
  *  If the first char of a {} word set is a '^', then it will match a single
        word if it is NOT one of those contained within the {}s.  Example:
        '{^Foxen|Fiera}' will match any single word EXCEPT for Foxen or Fiera.
  
  *  '[aeiou]' will match a single character as long as it is one of those
        contained between the []s.  In this case, it matches any vowel.
  
  *  If the first char of a [] char set is a '^', then it will match a single
        character if it is NOT one of those contained within the []s.  Example:
        '[^aeiou]' will match any single character EXCEPT for a vowel.
  
  *  If a [] char set contains two characters separated by a '-', then it will
        match any single character that is between those two given characters.
        Example:  '[a-z0-9_]' would match any single character between 'a' and
        'z', inclusive, any character between '0' and '9', inclusive, or a '_'.
  
  *  The '\' character will disable the special meaning of the character that
        follows it, matching it literally.
  
Example patterns:
    "d*g" matches "dg", "dog", "doog", "dorfg", etc.
    "d?g" matches "dog", "dig" and "dug" but not "dg" or "drug".
    "M[rs]." matches "Mr." and "Ms."
    "M[a-z]" matches "Ma", "Mb", etc.
    "[^a-z]" matches anything but an alphabetical character.
    "{Moira|Chupchup}*" matches "Moira snores" and "Chupchup arghs."
    "{Moira|Chupchup}*" does NOT match "Moira' snores".
    "{Foxen|Lynx|Fier[ao]} *t[iy]ckle*\?"  Will match any string starting
      with 'Foxen', 'Lynx', 'Fiera', or 'Fiero', that contains either 'tickle'
      or 'tyckle' and ends with a '?'.
~
~
INSTRING
INSTRING ( s s1 -- i )

  Returns the first occurrence of string s1 in string s, or 0 if s1 is
not found. Non-case sensitive.
Also see: RINSTRING, INSTR and RINSTR
~
~
RINSTRING
RINSTRING ( s s1 -- i )

  Returns the last occurrence of string s1 in string s, or 0 if s1 is
not found. Non-case sensitive.
Also see: INSTRING, INSTR and RINSTR
~
~
NAME-OK?
NAME-OK? (s -- i)

  Returns true if the given string would be okay as a general object name.

  This is deprecated, and internally defined as: "exit" ext-name-ok?
Also see: EXT-NAME-OK?
~
~
PNAME-OK?
PNAME-OK? (s -- i)

  Returns true if the given string would be okay as a player name.

  This is deprecated, and internally defined as: "player" ext-name-ok?
Also see: EXT-NAME-OK?
~
~
EXT-NAME-OK?
EXT-NAME-OK? ( str:Name ref:Obj -- int:Ok? )
EXT-NAME-OK? ( str:Name str:Type -- int:Ok? )

  Returns true if Name would be a legal name for an object depending on
the object type. If Obj is the object you are going to SETNAME, then
EXT-NAME-OK? will use the naming rules for that type of object.
If the object does not exist yet, you may specify a string Type:
        "exit" or "e"              "muf" or "program" or "f"
        "player" or "p"            "thing" or "t"
        "room" or "r"
Type's case is ignored.
~
~
REGEXP
REGEXP ( str:text str:pattern int:flags -- list:SubMatchVals list:SubMatchIdx )

  Tests text to see if it matches the given PCRE style regular expression
pattern.  If the test fails, two empty lists are returned.  If the test
succeeded, the first list returned contains, as element 0, the substring
that matched the entire pattern, followed by the captured substrings that
matched the various parenthesized subexpressions of the pattern.  The second
contains, as element 0, a sublist containing the starting position and length
of the substring that matched the entire pattern, followed by similar sublists
for each captured parenthesized subexpression.  These indices are appropriate
for use with the MIDSTR primitive, and consider the first character of the
string to be position 1.

The "flags" argument may be 0, or a combination of the following:

    $def REG_ICASE    1   (Case insensitive match)
    $def REG_EXTENDED 4   (Allows PCRE comments, etc.  See PCRE docs.)
~
~
REGSUB
REGSUB ( str:text str:pattern str:substr int:flags -- str:result )

  Performs a regular expression substitution using pattern against text,
replacing the match with substr.  substr may contain \digit to specify
a submatch.  Uses PCRE style regular expression syntax.

The "flags" argument may be 0, or a combination of the following:

    $def REG_ICASE    1   (Case insensitive match)
    $def REG_ALL      2   (Substitute all matches, rather than just the first)
    $def REG_EXTENDED 4   (Allows PCRE comments, etc.  See PCRE docs.)

  Ie: to replace all words in a string with 'yadda', ignoring case, you would
use the following code:

    "[a-z]+" "yadda" REG_ICASE REG_ALL + REGSUB
~
~
REGSPLIT
REGSPLIT ( str:text str:pattern int:flags -- list:result )

  Splits the text by the given regular expression pattern. Empty pieces will
be returned for consecutive matches.
 
The "flags" argument may be 0, or a combination of the following:

    $def REG_ICASE    1   (Case insensitive match)
    $def REG_EXTENDED 4   (Allows PCRE comments, etc.  See PCRE docs.)

Also see: REGSPLIT_NOEMPTY
~
~
REGSPLIT_NOEMPTY
REGSPLIT_NOEMPTY ( str:text str:pattern int:flags -- list:result )

  Splits the text by the given regular expression pattern, into non-empty
pieces.
 
The "flags" argument may be 0, or a combination of the following:

    $def REG_ICASE    1   (Case insensitive match)
    $def REG_EXTENDED 4   (Allows PCRE comments, etc.  See PCRE docs.)

Also see: REGSPLIT
~
~
TOKENSPLIT
TOKENSPLIT (strString strDelim strEscape -- strPre strPost strChar)

  Searches strString for the first character that matches any character in
strDelim, so long as it is not escaped by the character given in strEscape.  
Returns the unescaped string before the found character, the raw string after
that character, and the character that was found.  For example:
    "ab//cd/'efg'hi//jk'lm"   "'"   "/"   TOKENSPLIT
returns the values:
    "ab/cd'efg"   "hi//jk'lm"   "'"
~
~
~
~
~
~----------------------------------------------------------------------------
~
~
Lock Manipulation Operators|LockOps
Lock Manipulation Operators

getlockstr   locked?      parselock    prettylock   setlockstr   supplicant
testlock     unparselock  

~----------------------------------------------------------------------------
~
~
~
~
LOCKED?
LOCKED? (d d -- i)

  Takes, in order, the dbref of the player to test the lock against, and
the dbref of object the lock is on.  It tests the lock, running programs
as necessary, and returns a integer of 0 if it is not locked against
them, or 1 if it is.
~
~
PARSELOCK
PARSELOCK (s -- l)

  Parses a lock string into a lock.  If the parsing failed, then the lock
returned will be a TRUE_BOOLEXP, which is logically false to an 'if' test.
Also see: UNPARSELOCK, LOCK?, PRETTYLOCK, TESTLOCK, GETLOCKSTR, SETLOCKSTR and LOCKED?
~
~
UNPARSELOCK
UNPARSELOCK (l -- s)

  Unparses a lock into a string fit for program editing.
Also see: LOCK?, PARSELOCK, PRETTYLOCK, TESTLOCK, GETLOCKSTR, SETLOCKSTR and LOCKED?
~
~
PRETTYLOCK
PRETTYLOCK (l -- s)

  Unparses a lock into a string fit for players to see.
Also see: LOCK?, PARSELOCK, UNPARSELOCK, TESTLOCK, GETLOCKSTR, SETLOCKSTR and LOCKED?
~
~
TESTLOCK
TESTLOCK (d l -- i)

  Tests the player dbref against the given lock.  If the test was successful,
then this returns a 1.  If the test failed, then this returns a 0.
Also see: LOCK?, PARSELOCK, UNPARSELOCK, PRETTYLOCK, GETLOCKSTR, SETLOCKSTR and LOCKED?
~
~
SETLOCKSTR
SETLOCKSTR (d s -- i)

  Tries to set the lock on the given object to the lock expression given in
the string.  If it was a success, then it will return a 1, otherwise, if
the lock expression was bad, it returns a 0.  To unlock an object, set its
lock to a null string.
~
~
GETLOCKSTR
GETLOCKSTR ( d -- s )

  Returns the lock expression for the given object in the form of a string.
Returns "*UNLOCKED*" if the object doesn't have a lock set.
~
~
SUPPLICANT
SUPPLICANT ( -- d )
  If the current program is being executed due to lock evaluation, returns
the object the lock is being tested against. Otherwise, returns #-1.
~
~
~
~
~
~----------------------------------------------------------------------------
~
~
Array Manipulation Operators|ArrayOps
Array Manipulation Operators

array_appenditem          array_compare             array_count
array_cut                 array_default_pinning     array_delitem
array_delrange            array_diff                array_excludeval
array_explode             array_extract             array_findval
array_first               array_getitem             array_getrange
array_insertitem          array_insertrange         array_interpret
array_intersect           array_join                array_keys
array_last                array_make                array_make_dict
array_matchkey            array_matchval            array_ndiff
array_nested_del          array_nested_get          array_nested_set
array_next                array_nintersect          array_notify
array_notify_secure       array_nunion              array_pin
array_prev                array_reverse             array_setitem
array_setrange            array_sort                array_sort_indexed
array_union               array_unpin               array_vals
}cat                      }dict                     }join
}list                     }tell                     

~----------------------------------------------------------------------------
~
~
~
~
ARRAY_MAKE
ARRAY_MAKE ( {?} -- a )

  Creates a list type array from a stackrange.
~
~
}LIST
}LIST  ( marker ?n ... ?1 -- array )

  Takes all stack items from the top of the stack to the topmost stack
marker and creates a list array from them.  This is actually an inserver
macro, defined to '} array_make'.
~
~
ARRAY_MAKE_DICT
ARRAY_MAKE_DICT ( {@ ?} -- a )

  Creates a dictionary type array from a stackrange of index/value
pairs.
~
~
}DICT
}DICT  ( marker @n ?n ... @1 ?1 -- dictionary )

  Takes pairs of stack items from the top of the stack to the topmost stack
marker and creates a dictionary array from them.  Each @ item is used as an
index value for the corresponding ? value.  This is actually an inserver
macro, defined to '} 2 / array_make_dict'.  Be careful to make sure that
there are an even number of stack items between the { and the }dict.
~
~
ARRAY_NOTIFY
ARRAY_NOTIFY ( a1 a2 -- )

  Notifies all strings in array a1 to all dbrefs in array a2.  Arrays
must be homogenous of their respective types.
~
~
ARRAY_NOTIFY_SECURE
ARRAY_NOTIFY_SECURE ( a1 a2 a3 -- )
  For every dbref in a3, notify a2 over their secure descriptors and a1 over
their insecure descriptors. Triggers listener prop queues only with a1.
~
~
}TELL
}TELL  ( marker strn ... str1 -- )

  Takes all stack items from the top of the stack to the topmost stack
marker and notifies them to the 'me @' user.  This will throw an error
if you try to send a non-string.  Each separate string will be send as a
separate line to the user.  This is actually an inserver macro, defined to
'} array_make me @ 1 array_make array_notify'.
Also see: ARRAY_NOTIFY
~
~
ARRAY_JOIN
ARRAY_JOIN ([s] s -- s)

  Takes a list array and a delimiter string, and returns a single string
that is the concatenation of all the items in the list array, with the
delimiter string in between.  For example:
    { "one" 2 "three" 3.14159 }list "... " array_join
will result in a single string: "one... 2... three... 3.14159"
Also see: }JOIN, ARRAY_INTERPRET and }CAT
~
~
ARRAY_INTERPRET
ARRAY_INTERPRET ([s] -- s)

  Takes a list array and and returns a single string that is the concatenation
of all the items in the list array, with dbrefs translated to the name of
their respective objects.  For example:
    { #1 " " 2 " three " 3.14159 }list array_join
will result in a single string like: "Wizard 2 three 3.14159"
Also see: ARRAY_JOIN, }CAT and }JOIN
~
~
}JOIN
}JOIN  ( marker ?n ... ?1 -- string )

  Takes all stack items from the top of the stack to the topmost stack
marker and concatenates them into a string based on the default reresentat-
ion of each stack item type.  Dbrefs will be shown as #REF numbers.  This
actually is an inserver macro, defined to '} array_make "" array_join'.
Also see: ARRAY_JOIN, }CAT and ARRAY_INTERPRET
~
~
}CAT
}CAT  ( marker ?n ... ?1 -- string )

  Takes all stack items from the top of the stack to the topmost stack
marker and concatenates them into a string based on the default reresentat-
ion of each stack item type.  Dbrefs will be translated to the name of the
object that they reference.  This primitive is actually an inserver macro,
defined to '} array_make array_interpret'.
Also see: ARRAY_JOIN, }JOIN and ARRAY_INTERPRET
~
~
ARRAY_COUNT
ARRAY_COUNT ( a -- i )

  Returns the count of number of items in the array.
~
~
ARRAY_GETITEM|[]
ARRAY_GETITEM ( a @ -- ? )

  Returns item with index @ from an array.
~
~
ARRAY_SETITEM|->[]
ARRAY_SETITEM ( ? a @ -- a')

  Overwrites a given array item at index @ with new value ?.
~
~
ARRAY_INSERTITEM
ARRAY_INSERTITEM ( ? a @ -- a' )

  Inserts a given value into an array.
~
~
ARRAY_APPENDITEM|[]<-
ARRAY_APPENDITEM ( ? a -- a')

  Appends the given item to the given list array.
~
~
ARRAY_DELITEM
ARRAY_DELITEM ( a @ -- a' )

  Removes an item with index @ from an array.
~
~
ARRAY_GETRANGE
ARRAY_GETRANGE ( a @ @ -- a' )

  Returns as an array the range between two indexes (inclusive)
from an array.
~
~
ARRAY_SETRANGE
ARRAY_SETRANGE ( a1 @ a2 -- a' )

  Sets items in list a1 to vals from list a2, starting at the given
index.  Returns the resulting array.
~
~
ARRAY_INSERTRANGE
ARRAY_INSERTRANGE ( a1 @ a2 -- a' )

  Inserts items from array a2 into a1, starting at the given index.
Returns the resulting array.
~
~
ARRAY_DELRANGE
ARRAY_DELRANGE ( a @ @ -- a' )

  Deletes a range of items between two indexes (inclusive) from
an array.
~
~
ARRAY_NESTED_GET
ARRAY_NESTED_GET ( a1 a2 -- ? )

  Takes a nested array a1, and a list of array indexes a2, and recursively
fetches nested sub-array values.  Returns 0 if the item doesn't exist.
Example:
    arr1 @ { "foo" 2 "bar" }list array_nested_get
is roughly equivalent to
    arr1 @ "foo" [] dup if
        2 [] dup if
            "bar" []
        then
    then
~
~
ARRAY_NESTED_SET
ARRAY_NESTED_SET ( ? a a2 -- a' )

  Sets the nested array entry in a, specified by the list of array indexes
in a2, to the given value, creating new sub-arrays if needed.
Example:
    { }dict
    "qux" swap { "foo" "bar" "baz" }list array_nested_set
    4 swap { "foo" 2 "clam" }list array_nested_set
would return the same array as
    {
        "foo" {
            "bar" {
                "baz" "qux"
            }dict
            2 {
                "clam" 4
            }dict
        }dict
    }dict
~
~
ARRAY_NESTED_DEL
ARRAY_NESTED_DEL ( a a2 -- a' )

  Deletes the nested array entry in a, specified by the list of array
indexes in a2.  Example:
    {
        "foo" {
            "bar" {
                "baz" "qux"
            }dict
            2 {
                "clam" 4
            }dict
        }dict
    }dict
    { "foo" 2 }list array_nested_del
would return the same array as
    {
        "foo" {
            "bar" {
                "baz" "qux"
            }dict
        }dict
    }dict
~
~
ARRAY_EXTRACT
ARRAY_EXTRACT (array arrIndexes -- array')

  Takes an array, and returns a dictionary containing every element of the
original array who's key was in the list indexes given.
~
~
ARRAY_REVERSE
ARRAY_REVERSE (a -- a')

  Takes a list array and reverses the order of its elements.
~
~
ARRAY_COMPARE
ARRAY_COMPARE ( a1 a2 -- i )

  Compares two arrays using the same ordering assumptions as ARRAY_SORT in
case sensitive ascending order mode.  If the two arrays are identical,
this returns 0.  If the first array is considered greater than the second,
this returns a positive value.  If the second array is considered greater,
this returns a negative value.  I'm not sure if the greater/lesser-than
comparison results are really useful, though.
~
~
ARRAY_EXPLODE
ARRAY_EXPLODE ( a -- {@ ?} )

  Explodes an array into a stackrange of its index/value pairs.  Example:
    "index0" "value0" "index1" "value1" 2
~
~
ARRAY_KEYS
ARRAY_KEYS ( a -- {@} )

  Returns the keys of an array in a stackrange.  Example:
    "index0" "index1" 2 
~
~
ARRAY_VALS
ARRAY_VALS ( a -- {?} )

  Returns the values of an array in a stackrange.  Example:
    "value0" "value1" 2
~
~
ARRAY_FIRST
ARRAY_FIRST ( a -- @ i )

  Returns the first index in array, and a boolean which is false
if there are no items are in the array.
~
~
ARRAY_PREV
ARRAY_PREV ( a @ -- @ i )

  Returns the previous index in the array, and a boolean which
is false if there are no items left.
~
~
ARRAY_NEXT
ARRAY_NEXT ( a @ -- @ i )

  Returns the next index in the array, and a boolean which
is false if there are no items left.
~
~
ARRAY_LAST
ARRAY_LAST ( a -- @ i )

  Returns the last index in array, and a boolean which is false
if there are no items are in the array.
~
~
ARRAY_CUT
ARRAY_CUT ( a1 @ -- a2 a3 )

  Given an array, and an index into the array, cuts the array into two
arrays at that position.  The first array output will contain all array
items before the given index.  The second array will contain the given
position and all items after it.  When used on a list array, both output
arrays will be list arrays.  When used on dictionaries, both arrays will
be dictionaries.
~
~
ARRAY_PIN
ARRAY_PIN ( arr -- arr' )

  Given an array or dictionary, pins it such that changes to any dup'ed
copy of that array on the stack will make changes to ALL copies.
~
~
ARRAY_UNPIN
ARRAY_UNPIN ( arr -- arr' )

  Given an array or dictionary, unpins it such that changes to any dup'ed
copy of that array on the stack will NOT change any other copy of that array.
~
~
ARRAY_DEFAULT_PINNING
ARRAY_DEFAULT_PINNING ( int -- )

  Sets whether future arrays/dictionaries created in this process will be
pinned by default.
~
~
ARRAY_SORT|SORTTYPE_CASEINSENS|SORTTYPE_DESCENDING|SORTTYPE_SHUFFLE|SORTTYPE_CASE_ASCEND|SORTTYPE_NOCASE_ASCEND|SORTTYPE_CASE_DESCEND|SORTTYPE_NOCASE_DESCEND
ARRAY_SORT (arrData intSortType -- arrSorted)

  This sorts all the items in the list array given, based on the given
sort type.  This can sort strings, integers, floats, dbrefs, or mixes
of types.  Integers are sorted in with floats, but strings sort after
all numbers.  Dbrefs sort after the other number types, but before
string types.  Other stack item types will sort separately, but in
an undefined consistent order.

  The SortType argument is an integer, and its default value of 0 means
that the sorting should be case sensitive and in ascending order.  You
can change either of those by using one or more of the following inserver
$defines BITORed or added together:
  $def SORTTYPE_CASEINSENS 1   (Sort is to be case insensitive.)
  $def SORTTYPE_DESCENDING 2   (Sort is to be in reversed order.)
  $def SORTTYPE_SHUFFLE    4   (Randomize list completely.)

  The above sort types can be added or bitor'ed together to get the
following inserver $defines as listed below.
  $def SORTTYPE_CASE_ASCEND    0 (Case sensitive and ascending order.)
  $def SORTTYPE_NOCASE_ASCEND  SORTTYPE_CASEINSENS
  $def SORTTYPE_CASE_DESCEND   SORTTYPE_DESCENDING
  $def SORTTYPE_NOCASE_DESCEND SORTTYPE_CASEINSENS SORTTYPE_DESCENDING +
~
~
ARRAY_SORT_INDEXED
ARRAY_SORT_INDEXED (arrData intSortType idxIndex -- arrSorted)

  This takes a list array of arrays, and will sort them, based on the
value of an indexed value in each subarray, based on the given sort
type.  For example:
    {
        { "name" "One"     "num" 1 }dict
        { "name" "Two"     "num" 2 }dict
        { "name" "Three"   "num" 3 }dict
    }list
    SORTTYPE_DESCENDING "num" ARRAY_SORT_INDEXED
...would return an array of dictionaries, sorted in descending order by the
value of their "num" entries.  ie, the same as:
    {
        { "name" "Three"   "num" 3 }dict
        { "name" "Two"     "num" 2 }dict
        { "name" "One"     "num" 1 }dict
    }list
  This can be used with an array of list arrays, just like with an array of
dictionaries.  For list arrays, you just use an integer for the index.
NOTE: arrays that don't have an item matching the given index, will be
sorted as lesser than arrays that do.

See ARRAY_SORT for more information on sort ordering.
Also see: ARRAY_SORT
~
~
ARRAY_UNION
ARRAY_UNION ( a1 a2 -- a )

  Returns a list array containing the union of values of both the given
arrays.  ie: If a value is found in either of the given arrays, then it
will be returned in the result list.  Duplicate values will appear only
once in the returned list.  Keys are discarded.  Ordering is not preserved.
~
~
ARRAY_NUNION
ARRAY_NUNION ( {a} -- a )

  Returns a list array containing the union of values of all the given
arrays in the stackrange.  ie: if a value is found in any of the given
arrays, then it will be returned in the resultant list.  Duplicate values
will appear only once in the returned list.  Keys are discarded.  Ordering
is not preserved.
~
~
ARRAY_DIFF
ARRAY_DIFF ( a1 a2 -- a )

  Return an array containing the difference of the two given arrays.
ie: This returns all values of a2 that weren't found in a1.  Duplicate
values will appear only once in the returned list.  Keys will be discarded.
Ordering is not preserved.
~
~
ARRAY_NDIFF
ARRAY_NDIFF ( {a} -- a )

  Return an array containing the difference of all the given arrays
in the stackrange.  ie: This returns all values from the topmost array
that weren't found in any of the remaining arrays.  Multiple arrays are
consecutively processed against the results of the previous difference,
from the top of the stack down.  Duplicate values will appear only once
in the returned list.  Keys will be discarded.  Ordering is not preserved.
~
~
ARRAY_INTERSECT
array_intersect ( a1 a2 -- a )

  Returns an array containing the intersection of the two arrays.
ie: Only values contained in BOTH the given arrays will be returned.
Duplicate values will appear only once in the returned list.  Keys will
be discarded.  Ordering is not preserved.  This is actually an inserver
macro to '2 array_nintersect'
~
~
ARRAY_NINTERSECT
array_nintersect ( {a} -- a )

  Returns an array containing the intersection of all the given arrays
in the stackrange.  ie: Only values contained in ALL the given arrays
will be returned.  Multiple arrays are consecutively processed against
the results of the previous intersection, from the top of the stack down.
Duplicate values will appear only once in the returned list.  Keys will
be discarded.  Ordering is not preserved.
~
~
ARRAY_FINDVAL
ARRAY_FINDVAL (a1 ? -- a2)

  Returns a list array containing the keys of every element in the array
a1 whose values match the given value.  For example:

    { #5 #10 #15 #10 #20 }list #10 array_findval

will return a list containing 1 and 3, being the keys (indexes) of the
matching items.
~
~
ARRAY_EXCLUDEVAL
ARRAY_EXCLUDEVAL (a1 ? -- a2)

  Returns a list array containing the keys of every element in the array
a1 whose values did NOT match the given value.  For example:
    { #5 #10 #15 #10 #20 }list #10 array_excludeval
will return a list containing 0, 2 and 4, being the keys (indexes) of the
items that didn't match.  If you want the values, use ARRAY_DIFF or
ARRAY_EXTRACT.  Ie:
    { #10 }list { #5 #10 #15 #10 #20 }list array_diff
or
    { #5 #10 #15 #10 #20 }list dup #10 array_excludeval array_extract
which will both return a list containing #5, #15, and #20.  The main
difference between these two methods is that ARRAY_DIFF will remove any
duplicate values in the remaining items, and the ordering of the resulting
items will have been sorted.  Using ARRAY_EXTRACT, ordering and duplicate
values are preserved.
~
~
ARRAY_MATCHKEY
ARRAY_MATCHKEY (arrStrings strPattern - arrStrings)

  Given an array and an smatch wildcard pattern string, returns a dictionary
containing all the key-value pairs where the key was a string that matched
the given smatch pattern.
~
~
ARRAY_MATCHVAL
ARRAY_MATCHVAL (arrStrings strPattern - arrStrings)

  Given an array and an smatch pattern string, returns a dictionary containing
all the key-value pairs where the value was a string that matched the given
smatch wildcard pattern.
~
~
~
~
~
~----------------------------------------------------------------------------
~
~
Property Manipulation Operators|PropOps
Property Manipulation Operators

addprop                   array_filter_flags        array_filter_lock
array_filter_prop         array_get_propdirs        array_get_proplist
array_get_propvals        array_get_reflist         array_put_proplist
array_put_propvals        array_put_reflist         blessed?
blessprop                 envprop                   envpropstr
getprop                   getpropfval               getpropstr
getpropval                nextprop                  parsempi
parsempiblessed           parseprop                 parsepropex
prop-name-ok?             propdir?                  reflist_add
reflist_del               reflist_find              remove_prop
setprop                   unblessprop               

~----------------------------------------------------------------------------
~
~
~
~
GETPROP
GETPROP (d s -- ?)

  Gets the value of a given property, and puts it on the stack.
This can return a lock, a string, a dbref, or an integer, depending
on the type of the property.  Permissions are the same as those for
GETPROPSTR.  This primitive returns 0 if no such property exists, or
if it is a valueless propdir.
Also see: SETPROP, ADDPROP, REMOVE_PROP, GETPROPSTR, GETPROPVAL, INT?, DBREF?, STRING? and LOCK?
~
~
GETPROPSTR
GETPROPSTR ( d s -- s )

  s must be a string. Retrieves string associated with property s in
object d.  If the property is cleared, "" (null string) is returned.
~
~
GETPROPVAL
GETPROPVAL ( d s -- i )

  s must be a string. Retrieves the integer value i associated with
property s in object d. If the property is cleared, 0 is returned.
~
~
GETPROPFVAL
GETPROPFVAL ( d s -- f )

  Returns the float value stored in the property
~
~
ENVPROP
ENVPROP ( d s -- d ? )

  Takes a starting object dbref and a property name and searches down the
environment tree from that object for a property with the given name.  If
the property isn't found, it returns #-1 and 0.  If the property is found,
it will return the dbref of the object it was found on, and the value it
contained.
Also see: ENVPROPSTR
~
~
ENVPROPSTR
ENVPROPSTR (d s -- d s )

  Takes a starting object dbref and a property name and searches down the
environment tree from that object for a property with the given name.  If
the property isn't found, it returns #-1 and a null string.  If the
property is found, it will return the dbref of the object it was found on,
and the string value it contained.
Also see: ENVPROP
~
~
ADDPROP
ADDPROP ( d s1 s2 i -- )

  Sets property associated with s1 in object d.  Note that if s2 is
null "", then i will be used.  Otherwise, s2 is always used.  All four
parameters must be on the stack; none may be omitted.  If the effective
user of the program does not control the object in question and the
property begins with an underscore `_', the property cannot be changed.
The same goes for properties beginning with a dot `.' which cannot be
read without permission. 
~
~
SETPROP
SETPROP (d s ? -- )

  Stores a lock, dbref, integer, or string into the named property on the
given object.  Permissions are the same as for ADDPROP.
Also see: ADDPROP, REMOVE_PROP, GETPROPSTR and GETPROPVAL
~
~
REMOVE_PROP
REMOVE_PROP ( d s -- )

  Removes property s from object d.  If the property begins with an
underscore, `_' or a dot `.', and the effective user does not have
permission on that object, the call fails.
~
~
PROPDIR?
PROPDIR? (d s -- i)

  Takes a dbref and a property name, and returns a boolean integer that
tells if that property is a propdir that contains other props.
(Requires Mucker Level 2)
~
~
NEXTPROP
NEXTPROP (d s -- s)

  This takes a dbref and a string that is the full propdir pathname of a
property and returns the full pathname of the next property in the given
object's given propdir, or returns a null string if that was the last
property in the propdir.  To *start* the search, give it a propdir name
ending in a '/', or a blank string.  For example, '#10 "/" NEXTPROP'
returns the name of the first property in the root propdir of object #10,
and '#28 "/letters/" NEXTPROP' would return the name of the first
property in the 'letters/' propdir on object #28.  A blank string is the
same as "/".  If you try to do a Nextprop on a non-existant property, you
will have a null string returned to you. Nextprop will skip properties if
they would not be readable by the program with the given permissions and
effective user id. (Requires Mucker Level 3)
~
~
ARRAY_GET_REFLIST
ARRAY_GET_REFLIST ( d s -- a )

  Reads in list of space delimited dbrefs from a string property, and
returns them as a list array of dbrefs.  See ARRAY_PUT_REFLIST for
property syntax.
~
~
ARRAY_PUT_REFLIST
ARRAY_PUT_REFLIST ( d s a -- )

  Takes a list array of dbrefs, and stores them in a property as a space
delimited string of dbrefs.  ie:  "#1234 #6646 #1026 #7104"
~
~
REFLIST_FIND
REFLIST_FIND ( d1 s1 d2 -- i )

  Finds dbref d2 in the reflist in property s1 on object d1.  If d2 is
not in the list, then 0 is returned.  Otherwise the position of the
dbref in the list is returned, with the first dbref being in position 1,
the second dbref in 2, etc.
~
~
REFLIST_ADD
REFLIST_ADD ( d1 s1 d2 -- )

  Adds dbref d2 to the reflist in property s1 on object d1.  If d2 is already
in the list, it is moved to the end of the reflist.
~
~
REFLIST_DEL
REFLIST_DEL ( d1 s1 d2 -- )

  Removes dbref d2 from the reflist in property s1 on object d1.  If d2 is
not in the list, nothing happens.
~
~
UNBLESSPROP
UNBLESSPROP (dbrefObject strPropname -- )

  Unblesses the given property for MPI.  Requires Wizbit perms.
~
~
BLESSPROP
BLESSPROP (dbrefObject strPropname -- )

  Blesses the given property for MPI.  Requires Wizbit perms.
~
~
BLESSED?
BLESSED? (d s -- i)

  Takes a dbref and a property name, and returns a boolean integer that
tells if that property has been blessed.
(Requires Mucker Level 2)
~
~
ARRAY_FILTER_PROP
ARRAY_FILTER_PROP ([d] s1 s2 -- [d'])

  Takes a homogenous list array of dbrefs, and returns a list array with only
those dbrefs who have a property specified by s1, set to a value that smatch
matches s2.
~
~
ARRAY_FILTER_LOCK
ARRAY_FILTER_LOCK ([d] l -- [d'])

  Takes a homogenous list array of dbrefs, and returns a list array with only
those players and things who pass the given lock.
~
~
ARRAY_FILTER_FLAGS
ARRAY_FILTER_FLAGS ( list:dbrefs str:flags -- list:matchingdbrefs )

  Takes a homogenous list array of dbrefs and a flags test string, and
returns a list array with only those dbrefs whose flags matched the flag
test string.  A flags test string is a list of flag letters or object type
letters to require, and a list of flags to specifically reject preceeded
by exclamation marks (!).  ie: "TD!C!V" would match Things set Dark, which
did not have their Chown_ok or Vehicle flags set.  See 'help @find' for
more info on flag test strings.
~
~
ARRAY_GET_PROPDIRS
ARRAY_GET_PROPDIRS( d s -- a )

  Returns a list array containing the names of all the sub-propdirs
contained within the given propdir.  Any propdirs the program wouldn't
be able to read, are left out.  (ML3 required.)
~
~
ARRAY_GET_PROPVALS
ARRAY_GET_PROPVALS ( d s -- a )

  Reads in properties from a propdir, and returns them in a dictionary,
keyed by propname.  Sub- propdirs in the given propdir that do not
have any value of their own, are left out of the returned dictionary.
Properties that the program doesn't have perms to read are also
left out.  Reads up to max_propfetch props maximum. (ML3 required.)
~
~
ARRAY_PUT_PROPVALS
ARRAY_PUT_PROPVALS ( d s a -- )

  Takes the values in the given dictionary, and stores them in the given
propdir on the given object.  Each dictionary entry will be saved into a
property with the key as the name, and the value as the property value.
Be aware that dictionary entries with keys starting with one of @ ~ _
or . may require special permissions to save.
~
~
ARRAY_GET_PROPLIST
ARRAY_GET_PROPLIST ( d s -- a )

  Reads in properties from a sequential proplist, and returns them in a list
array.  Proplists can be in any of these proplist styles: "propname#/1",
"propname/1", or "propname1".  If the program doesn't have permission to read
the list, it returns an empty array.  Reads up to max_propfetch props maximum.
~
~
ARRAY_PUT_PROPLIST
ARRAY_PUT_PROPLIST ( d s a -- )

  Takes the values in the given list array, and stores them in the given
propdir on the given object as a sequential proplist.
~
~
PARSEPROP
PARSEPROP (d s s i -- s)

  Returns the string output of the MPI Parser, given an object, a
property name to parse, an input string for the {&how} variable, and an
integer that should either be 1, for when you want {delay} messages to be
sent to the player only, or 0, when you want the rest of the players in
the room to get the omessages. NOTE: for security reasons, you cannot use
PARSEPROP with a mucker level of less than 3.
~
~
PARSEMPI
PARSEMPI (d s s i -- s)

  Returns the string output of the MPI Parser, given an object, an
MPI string to parse, an input string for the {&how} variable, and an
integer that should either be 1, for when you want {delay} messages to be
sent to the player only, or 0, when you want the rest of the players in
the room to get the omessages. NOTE: for security reasons, you cannot use
PARSEMPI with a mucker level of less than 3.
~
~
PARSEMPIBLESSED
PARSEMPIBLESSED (d s s i -- s)

  Returns the string output of blessed execution of the MPI Parser, given
an object, an MPI string to parse, an input string for the {&how} variable,
and an integer that should either be 1, for when you want {delay} messages
to be sent to the player only, or 0, when you want the rest of the players
in the room to get the omessages. Requires Wizard permissions.
~
~
PARSEPROPEX
PARSEPROPEX ( ref:Obj str:Prop dict:Vars int:Private -- dict:Vars str:Result )

  MPI parses "Prop" on "Obj".  The dictionary "var" will be used to setup mpi
variables, the key as the variable name, the value as the content of the
variable.  The content of the variables after the parse will be returned in
the resulting dictionary.  If "Private" is set to 1 the result of any {delay}
will be sent to the player only, otherwise if it is set to 0 the result will
be sent to the rest of the players in the room.  This prim is most useful for
passing values between MPI and MUF, rather than having to resort to formatting
the data into the {&how} variable, or the return value.
This primitives requires at least mucker level 3.
~
~
PROP-NAME-OK?
PROP-NAME-OK? (s -- i)
  Returns true if the given string is an acceptable property name that will
not cause an error for SETPROP or any other property related primitive.
Also see: SETPROP
~
~
~
~
~
~----------------------------------------------------------------------------
~
~
Database Related Operators|DBOps
Database Related Operators

addpennies                array_get_ignorelist      caller
checkpassword             contents                  contents_array
controls                  copyobj                   copyplayer
dbcmp                     dbref                     dbtop
desc                      drop                      dump
entrances_array           exit?                     exits
exits_array               fail                      findnext
flag?                     getlink                   getlinks
getlinks_array            ignore_add                ignore_del
ignoring?                 location                  match
mlevel                    movepennies               moveto
name                      newexit                   newobject
newpassword               newplayer                 newprogram
newroom                   next                      nextentrance
nextowned                 objmem                    odrop
ofail                     ok?                       osucc
owner                     part_pmatch               pennies
player?                   pmatch                    pname_history
prog                      program?                  recycle
rmatch                    room?                     set
setdesc                   setdrop                   setfail
setlink                   setlinks_array            setname
setodrop                  setofail                  setosucc
setown                    setsucc                   setsysparm
stats                     stats_array               succ
sysparm                   sysparm_array             thing?
timestamps                toadplayer                trig
truename                  unparseobj                

~----------------------------------------------------------------------------
~
~
~
~
DBREF
DBREF ( i -- d )

  Converts integer i to object reference d.
~
~
PROG
PROG ( -- d)

  Returns the dbref of the currently running program.
~
~
TRIG
TRIG ( -- d)

  Returns the dbref of the original trigger.
~
~
CALLER
CALLER ( -- d)

  Returns the dbref of the program that called this one, or the dbref of the
trigger, if this wasn't called by a program.
~
~
DBTOP
DBTOP ( -- d)

  Returns the dbref of the first object beyond the top object of the database.
'dbtop ok?' would return a false value.
~
~
DBCMP
DBCMP ( d1 d2 -- i )

  Performs comparison of database objects d1 and d2. If they are the
same object, then i is 1, otherwise i is 0.

  This is deprecated, and internally defined as: =
Also see: =
~
~
UNPARSEOBJ
UNPARSEOBJ (d -- s)

  Returns the name-and-flag string for an object.  It always has the dbref and
flag string after the name, even if the player doesn't control the object.
For example: "One(#1PW)"
~
~
OWNER
OWNER ( d -- d' )

  d is any database object. Returns d', the player object that owns d.
If d is a player, d' will be the same as d.
~
~
SETOWN
SETOWN (d d -- )

  Sets the ownership of the first object to the player given in the second
dbref. (wizbit only)
~
~
LOCATION
LOCATION ( d -- d' )

  Returns location of object d as object d'.
~
~
MOVETO
MOVETO ( d1 d2 -- )

  Moves object d1 to object d2.
  MOVETO is affected by the following rules:
    a) If the object being moved is !JUMP_OK and is it being moved by someone
      other than the object's owner, then the moveto fails.
    b) If the object being moved is a person and either the source or
      destination rooms (if not owned by the person being moved) are
      !JUMP_OK, the moveto fails.
    c) If the object being moved is not a player, is owned by the owner of
      either the source or destination rooms, and either room where the
      ownership matches is !JUMP_OK, the moveto fails.
  The moveto succeeds under any other circumstances.  MOVETO rules follow the
permissions of the current effective userid.  MOVETO will run programs in
the @desc and @succ/@fail of a room when moving a player.
~
~
CONTENTS
CONTENTS ( d -- d' )

  Pushes the dbref of the first thing contained by d.  This dbref can
then be referenced by `next' to cycle through all of the contents of
d.  d may be a room or a player.
~
~
CONTENTS_ARRAY
CONTENTS_ARRAY ( d -- a )

  Returns a list array that contains the dbref of every object contained
within the given object.  If a #-1 is returned as the last list item,
then there were too many objects to return all of them.
~
~
EXITS
EXITS ( d -- d' )

  Returns the first exit in the linked exit list of room/player/object d.
This list can be transversed with `next'.
~
~
EXITS_ARRAY
EXITS_ARRAY ( d -- a )

  Returns a list array that contains the dbref of every exit attached to the
given object.  If a #-1 is returned as the last list item, then there were
too many exits to return all of them.
~
~
NEXT
NEXT ( d -- d' )

  Takes object d and returns the next thing in the linked contents/exits
list of d's location.
~
~
NEXTOWNED
NEXTOWNED ( d -- d' )

  When called with a player dbref, returns the dbref of the first object they
own.  Subsequent calls to those object dbrefs returns the next object owned
by that same player.  When no more objects are left owned by that player,
#-1 is returned.  The order of the objects is not guarenteed, but when used
correctly, each object owned by that player will be returned exactly once.
The player object itself will NOT be returned.
Also see: NEXT
~
~
FINDNEXT
FINDNEXT ( d1 d2 s1 s2 -- d' )

  Searches for the next object in the database _after_ d1 that is owned by
d2, whose name matches the wildcard pattern s1, and whose flags match
those specified by s2.

  You can start a search with d1 set to #-1.  If d2 is #-1 then ownership
checks will not be performed.  However, only programs with a mucker level
of 3 or better will be allowed to perform non-owner-specific searches, or
searches with an owner different from the effective UID of the program.
If s1 is an empty string, name checks will not be performed.  If s2 is a
null string, then flags will not be checked.

  The s1 name pattern differs from that used by @find, @owned, etc. in
that those commands implicitly treat any patterns as if it has a *
before and after it.  This primitive does NOT.  So for this primitive,
"*.muf" would match only objects whose name ends in ".muf".

  The s2 string is a flagslist that is in the same format as that used by
the @find, @owned, etc. commands.  ie:  "F3!D" will match all muf program
objects in the database that are mucker level 3, and not set debug.

  If there are no more objects in the database that might match all the
search criteria, then #-1 is returned.  Otherwise, the next matching
object is returned.

This primitive is used like this:
    #-1 begin
        me @ "*.muf" "F" FINDNEXT
        dup while
        dup unparseobj .tell
    repeat
Also see: NEXT and NEXTOWNED
~
~
NEXTENTRANCE
NEXTENTRANCE ( d1 d2 -- d3 )

  Searches the database for the next object after d2 that is linked to d1.
You can begin a search by passing #-1 as d2.  The search currently scans
upwards through the database, but this ordering is not guaranteed.  If an
object is found that links to d1, then the dbref of that object is returned.
If no more such objects are found in the db, then #-1 is returned.
~
~
CONTROLS
CONTROLS ( d1 d2 -- i )

  Takes a player dbref d1 and an object dbref d2, and returns true if the
player has control over the given object.
~
~
MATCH
MATCH ( s -- d )

  Takes string s, first checks all objects in the user's inventory, then
checks all objects in the current room, as well as all exits that the
player may use, and returns object d which contains string s.  If
nothing is found, d = #-1. If ambiguous, d = #-2. If HOME, d = #-3.
~
~
RMATCH
RMATCH ( d s -- d' )

  Takes string s, checks all objects and actions associated with object
d, and returns object d' which matches that string.  For example,
matches actions and inventory objects for a player object, actions on
a thing object, etc.  If nothing is found, d' = #-1.  if ambiguous, d'
= #-2. If HOME, d' = #-3.
~
~
PMATCH
PMATCH (s -- d)

  Takes a name and returns the dbref of the player.  If the name does not
match that of a player, #-1 is returned.
~
~
PART_PMATCH
PART_PMATCH (s -- d)

  Takes a player name, or the first part of the name, and matches it
against the names of the players who are currently online.  If the
given string is a prefix of the name of a player who is online, then
their dbref is returned.  If two players could be matched by the
given string, it returns a #-2.  If None of the players online match,
then it returns a #-1.
~
~
PENNIES
PENNIES ( d -- i )

  Gets the amount of pennies player object d has, or the penny value
of thing d.
~
~
ADDPENNIES
ADDPENNIES ( d i -- )

  d must be a player or thing object.  Adds i pennies to object d.
Without Wizard permissions, addpennies may only give players pennies,
limited to between zero and MAX_PENNIES.
~
~
MOVEPENNIES
MOVEPENNIES (d1 d2 i -- )

  Moves i pennies from player/thing d1 to player/thing d2.  This is the
first step towards making ADDPENNIES require at least ML3 (or wizbit),
for enabling economies.
~
~
CHECKPASSWORD
CHECKPASSWORD ( d s -- i )

  Checks if password string s is valid for player dbref d.  returns 1 on
success, otherwise returns 0.
Wizbit only.
~
~
NEWPASSWORD
NEWPASSWORD ( d s -- )

  Changed the password of the given player d to s.
~
~
SET
SET ( d s -- )

  Sets flag s to object d.  Recognizes negation (e.g. `!abode').
Also see: SETNAME, SETDESC and FLAG?
~
~
FLAG?
FLAG? ( d s -- i )

  Reads the flag of object d, specified by s, and returns its state: 1 =
on; 0 = off.  The ! token may be used before the name of a flag to negate
the check and check for the absence of the flag.  Different flags may be
supported in different installations.  flag? returns 0 for unsupported or
unrecognized flags.
  You can check the "interactive" flag to see if a player is currently in
a program's READ, or if they are in the MUF editor.
The "Truewizard" flag will check for a W flag with or without the QUELL set.
The "Mucker" flag returns the most significant bit of the mucker level and
the "Nucker" flag returns the least significant bit. (Use MLEVEL instead.)
Also see: SET and MLEVEL
~
~
MLEVEL
MLEVEL (d -- i)

  returns the mucker (or priority) level of the given object. If #-1 is
passed, this returns the effective mucker level of the current program.
Also see: MUCKER LEVELS
~
~
OK?
OK? ( x -- i )

  Takes x and returns 1 if x is a type dbref, as well as 0 or above,
below the top of the database, and is not an object of type garbage.
Also see: EXIT?, PLAYER?, PROGRAM? and THING?
~
~
PLAYER?
PLAYER? ( d -- i )

  Returns 1 if object d is a player object, otherwise returns 0.
If the dbref is that of an invalid object, it will return 0.
Also see: PROGRAM?, ROOM?, THING?, EXIT? and OK?
~
~
ROOM?
ROOM? ( d -- i )

  Returns 1 if object d is a room, otherwise returns 0.  If the dbref is that
of an invalid object, it will return 0.  A dbref of #-3 (HOME) returns 1.
Also see: PLAYER?, PROGRAM?, THING?, EXIT? and OK?
~
~
THING?
THING? ( d -- i )

  Returns i as 1 if object d is a thing, otherwise returns i as 0.
Also see: PLAYER?, PROGRAM?, ROOM?, EXIT? and OK?
~
~
EXIT?
EXIT? ( d -- i )

  Returns 1 if object d is an exit object, 0 if otherwise.
Also see: PLAYER?, PROGRAM?, ROOM?, THING? and OK?
~
~
PROGRAM?
PROGRAM? ( d -- i )

  Returns 1 if object d is a program, otherwise returns 0.
If the dbref is that of an invalid object, it will return 0.
Also see: PLAYER?, ROOM?, THING?, EXIT? and OK?
~
~
SYSPARM
SYSPARM ( s -- s )

  Takes a tuneable system parameter and returns its value as a string.  For
an integer it returns it as a string, a time is returned as a string
containing the number of seconds, a dbref is returned in standard dbref
format, and boolean is returned as 'yes' or 'no'
Checking an invalid parameter or a parameter requiring higher permissions
than the program has will return an empty string.

Parameters available:
 (bool) 7bit_other_names          - Limit exit/room/muf names to 7-bit characters
 (bool) 7bit_thing_names          - Limit thing names to 7-bit characters
 (int)  addpennies_muf_mlev       - Mucker Level required to create/destroy pennies
 (time) aging_time                - When to considered an object old and unused
 (bool) allow_listeners           - Allow programs to listen to player output
 (bool) allow_listeners_env       - Allow listeners down environment
 (bool) allow_listeners_obj       - Allow objects to be listeners
 (bool) allow_zombies             - Enable Zombie things to relay what they hear
 (bool) autolink_actions          - Automatically link @actions to NIL
 (str)  autolook_cmd              - Room entry look command
 (time) clean_interval            - Interval between memory/object cleanups
 (int)  cmd_log_threshold_msec    - Log commands that take longer than X millisecs
 (bool) cmd_only_overrides        - Disable all built-in commands except wizard !overrides
 (int)  command_burst_size        - Max. commands per burst before limiter engages
 (int)  command_time_msec         - Millisecs per spam limiter time period
 (int)  commands_per_time         - Commands allowed per time period during limit
 (bool) compatible_priorities     - Use legacy exit priority levels on things
 (str)  connect_fail_mesg         - Failed player connect message
 (bool) consistent_lock_source    - Maintain trigger as lock source in TESTLOCK
 (str)  cpennies                  - Currency name, capitalized, plural
 (str)  cpenny                    - Currency name, capitalized
 (str)  create_fail_mesg          - Failed player create message
 (bool) dark_sleepers             - Make sleeping players dark
 (bool) dbdump_warning            - Enable warnings for upcoming database dumps
 (ref)  default_room_parent       - Place to parent new rooms to
 (str)  description_default       - Default description
 (bool) diskbase_propvals         - Enable property value diskbasing (req. restart)
 (bool) do_mpi_parsing            - Parse MPI strings in messages
 (bool) do_welcome_parsing        - Parse MPI in welcome file or proplist
 (time) dump_interval             - Interval between dumps
 (time) dump_warntime             - Interval between warning and dump
 (str)  dumpdone_mesg             - Database dump finished message
 (bool) dumpdone_warning          - Notify when database dump complete
 (str)  dumping_mesg              - Database dump started message
 (str)  dumpwarn_mesg             - Database dump finished message
 (bool) enable_home               - Enable 'home' command
 (bool) enable_prefix             - Enable prefix actions
 (int)  exit_cost                 - Cost to create an exit
 (bool) exit_darking              - Allow players to set exits dark
 (bool) expanded_debug_trace      - MUF debug trace shows array contents
 (str)  file_connection_help      - 'help' before login
 (str)  file_credits              - Acknowledgements
 (str)  file_editor_help          - Editor help
 (str)  file_help                 - 'help' main content
 (str)  file_help_dir             - 'help' topic directory
 (str)  file_info_dir             - 'info' topic directory
 (str)  file_log_cmd_times        - Command times
 (str)  file_log_commands         - Player commands
 (str)  file_log_gripes           - Player gripes
 (str)  file_log_malloc           - Memory allocations
 (str)  file_log_muf_errors       - MUF compile errors and warnings
 (str)  file_log_programs         - Text of changed programs
 (str)  file_log_sanfix           - Database fixes
 (str)  file_log_sanity           - Database corruption and errors
 (str)  file_log_status           - System errors and stats
 (str)  file_log_stderr           - Server error redirect
 (str)  file_log_stdout           - Server output redirect
 (str)  file_log_user             - MUF-writable messages
 (str)  file_man                  - 'man' main content
 (str)  file_man_dir              - 'man' topic directory
 (str)  file_motd                 - Message of the day
 (str)  file_mpihelp              - 'mpi' main content
 (str)  file_mpihelp_dir          - 'mpi' topic directory
 (str)  file_news                 - 'news' main content
 (str)  file_news_dir             - 'news' topic directory
 (str)  file_welcome_screen       - Opening screen
 (bool) force_mlev1_name_notify   - MUF notify prepends username for ML1 programs
 (int)  free_frames_pool          - Size of allocated MUF process frame pool
 (str)  gender_prop               - Property name used for pronoun substitutions
 (str)  huh_mesg                  - Unrecognized command warning
 (str)  idle_boot_mesg            - Boot message given to users idling out
 (bool) idle_ping_enable          - Enable server side keepalive pings
 (time) idle_ping_time            - Server side keepalive time in seconds
 (bool) idleboot                  - Enable booting of idle players
 (bool) ieee_bounds_handling      - Use IEEE standard for operations with INF and NAN
 (bool) ignore_bidirectional      - Enable bidirectional ignore
 (bool) ignore_support            - Enable support for @ignoring players
 (int)  instr_slice               - Max. uninterrupted instructions per timeslice
 (str)  leave_mesg                - Logoff message for QUIT
 (int)  link_cost                 - Cost to link an exit
 (int)  listen_mlev               - Mucker Level required for Listener programs
 (bool) lock_envcheck             - Locks check environment for properties
 (bool) log_commands              - Log player commands
 (bool) log_failed_commands       - Log unrecognized commands
 (bool) log_interactive           - Log text sent to MUF
 (bool) log_programs              - Log programs every time they are saved
 (int)  lookup_cost               - Cost to lookup a player name
 (ref)  lost_and_found            - Place for things without a home
 (bool) m3_huh                    - Enable huh? to call an exit named "huh?" and set M3, with full command string
 (int)  max_force_level           - Max. number of forces processed within a command
 (int)  max_instr_count           - Max. MUF instruction run length for ML1
 (int)  max_interp_recursion      - Max. MUF interpreter recursion
 (int)  max_loaded_objs           - Max. percent of proploaded database objects
 (int)  max_ml4_nested_interp_loop_count - Max. MUF preempt interp loop nesting level for ML4 (0 = no limit)
 (int)  max_ml4_preempt_count     - Max. MUF preempt instruction run length for ML4, (0 = no limit)
 (int)  max_nested_interp_loop_count - Max. MUF preempt interp loop nesting level
 (int)  max_object_endowment      - Max. value of an object
 (int)  max_output                - Max. output buffer size
 (int)  max_pennies               - Max. pennies a player can own
 (int)  max_plyr_processes        - Concurrent processes allowed per player
 (int)  max_process_limit         - Total concurrent processes allowed on system
 (int)  max_propfetch             - Max. size of returned property array
 (time) maxidle                   - Maximum idle time before booting
 (int)  mcp_muf_mlev              - Mucker Level required to use MCP
 (int)  movepennies_muf_mlev      - Mucker Level required to move pennies non-destructively
 (bool) mpi_continue_after_logout - Continue executing MPI after logout
 (int)  mpi_max_commands          - Max. number of uninterruptable MPI commands
 (str)  muckname                  - Name of the MUCK
 (bool) muf_comments_strict       - MUF comments are strict and not recursive
 (str)  new_program_flags         - Initial flags for newly created programs
 (int)  object_cost               - Cost to create an object
 (bool) optimize_muf              - Enable MUF bytecode optimizer
 (int)  pause_min                 - Min. millisecs between MUF input/output timeslices
 (str)  pcreate_flags             - Initial flags for newly created players
 (str)  pennies                   - Currency name, plural
 (int)  pennies_muf_mlev          - Mucker Level required to read the value of pennies, settings above 1 disable {money}
 (str)  penny                     - Currency name
 (int)  penny_rate                - Avg. moves between finding currency
 (bool) periodic_program_purge    - Periodically free unused MUF programs
 (int)  player_name_limit         - Limit on player name length
 (ref)  player_start              - Home where new players start
 (bool) playermax                 - Limit number of concurrent players allowed
 (str)  playermax_bootmesg        - Max. players connection error message
 (int)  playermax_limit           - Max. player connections allowed
 (str)  playermax_warnmesg        - Max. players connection login warning
 (bool) pname_history_reporting   - Report player name change history
 (time) pname_history_threshold   - Length of player name change history
 (int)  process_timer_limit       - Max. timers per process
 (bool) quiet_moves               - Suppress basic arrive and depart notifications
 (bool) realms_control            - Enable support for realm wizzes
 (bool) recognize_null_command    - Recognize null command
 (str)  register_mesg             - Login registration denied message
 (bool) registration              - Require new players to register manually
 (str)  reserved_names            - String-match list of reserved names
 (str)  reserved_player_names     - String-match list of reserved player names
 (int)  room_cost                 - Cost to create an room
 (bool) secure_teleport           - Restrict actions to Jump_OK or controlled rooms
 (bool) secure_thing_movement     - Moving things act like player
 (bool) secure_who                - Disallow WHO command from login screen and programs
 (bool) server_cipher_preference  - Honor server cipher preference order over client's
 (int)  smtp_auth_type            - SMTP auth type - 0 for CRAM_MD5, 1 for none, 2 for plain, 3 for login
 (str)  smtp_from_name            - SMTP From user name for the email header
 (str)  smtp_from_email           - SMTP From user email for the email header
 (bool) smtp_no_verify_cert       - SMTP if true, don't verify server certs
 (str)  smtp_password             - SMTP Password
 (str)  smtp_port                 - SMTP Port.  If blank, SMTP will not work.
 (str)  smtp_server               - SMTP Server Host Name.  If blank, SMTP will not work.
 (int)  smtp_ssl_type             - SMTP SSL type - 0 for StartTLS, 1 for TLS, 2 for no SSL
 (str)  smtp_user                 - SMTP Username
 (bool) ssl_auto_reload_certs     - Automatically reload certs if the cert file changes
 (str)  ssl_cert_file             - Path to SSL certificate .pem
 (str)  ssl_cipher_preference_list - Allowed OpenSSL cipher list
 (str)  ssl_key_file              - Path to SSL private key .pem
 (str)  ssl_keyfile_passwd        - Password for SSL private key file
 (str)  ssl_min_protocol_version  - Min. allowed SSL protocol version for clients
 (int)  start_pennies             - Player starting currency count
 (bool) starttls_allow            - Enable TELNET STARTTLS encryption on plaintext port
 (bool) strict_god_priv           - Only God can touch God's objects
 (bool) tab_input_replaced_with_space - Change tab to space when processing input
 (bool) teleport_to_player        - Allow using exits linked to players
 (bool) thing_darking             - Allow players to set things dark
 (ref)  toad_default_recipient    - Default owner for @toaded player's things
 (bool) toad_recycle              - Recycle newly-created toads
 (bool) use_hostnames             - Resolve IP addresses into hostnames
 (int)  userlog_mlev              - Mucker Level required to write to userlog
 (ref)  welcome_mpi_what          - Effective 'this' for welcome.txt MPI
 (ref)  welcome_mpi_who           - Effective 'me' for welcome.txt MPI
 (bool) who_hides_dark            - Hide dark players from WHO list
 (bool) wiz_vehicles              - Only let Wizards set vehicle bits
~
~
SYSPARM_ARRAY
SYSPARM_ARRAY ( str:pattern -- list:sysparminfo )

  Given an smatch wildcard string pattern, returns a list of dictionaries,
one per each matched @tune parameter (sysparm), containing the information
about each sysparm.  This will only return items for which your program has
permission to read the data.

Each dictionary contains the following data, keyed with these strings:
    "type"      One of "string", "integer", "timespan", "dbref", or "boolean".
    "group"     The logical group that this parameter belongs to.
    "name"      The name of the @tune setting.
    "value"     The value of the sysparm.  May be an int, string, or dbref.
    "mlev"      The mucker level required to read the value of this sysparm.
    "readmlev"  The mucker level required to read the value of this sysparm.
    "writemlev" The mucker level required to write the value of this sysparm.
    "label"	A description of the parameter.
    "nullable"  Whether the parameter can have no value.
    "active"	Whether the parameter currently affects the system.
    "default"	Whether the parameter has been changed from defaults.

If a given entry is of the "dbref" type, it will also have the extra field:
    "objtype"   The type of object the dbref is restricted to.  Can be one of
                the strings "player", "thing", "room", "exit", "program",
                "garbage", or "any".
Also see: SETSYSPARM and SYSPARM
~
~
SETSYSPARM
SETSYSPARM ( s1 s2 -- )

  Assigns the @tunable parameter s1 a value given by s2.  s2 must contain a
legal value for s1.  If s1 is prefixed with '%', reset s1 to default
instead, ignoring the value of s2.  (wizbit only)
Also see: SYSPARM and SYSPARM_ARRAY
~
~
NAME
NAME ( d -- s )

  Takes object d and returns its name (@name) string field.
~
~
SETNAME
SETNAME  ( d s -- )

  Takes object d, and sets the name to s. A program may only set the
names of objects that are owned by the effective user of the program,
or any object if the program is Wizard.  The name of a player can never
be set, since that would normally require a password.
Also see: SET, NAME, SETDESC and EXT-NAME-OK?
~
~
TRUENAME
TRUENAME ( d -- s )

  Takes object d and returns its name string field.

  This is deprecated, and internally defined as: name
Also see: NAME
~
PNAME_HISTORY
PNAME_HISTORY ( d -- a )

  Returns a dictionary representing the times in which the given player had a name
change. If determinable, the "created_as" key holds the name at creation. 

The result of this wizbit-only primitive is affected by the following sysparms:
  pname_history_reporting    - if no, the result is an empty dictionary.
  pname_history_threshold    - amount of history to keep (0s = unlimited)
~
~
DESC
DESC ( d -- s )

  Takes object d and returns its description (@desc) string field.
~
~
SETDESC
SETDESC (d s -- )

  Takes object d, and sets the @description string property _/de to s.
If the program is Mucker Level 1 or 2, then it may only set this property
on objects that are owned by the player that the program is running with
the permissions of.  This is actually a $define that uses addprop.  This
is identical to:
    $define setdesc  "_/de"  swap 0 addprop $enddef
Also see: DESC, SUCC, FAIL, DROP, OSUCC, OFAIL, ODROP, ADDPROP and GETPROPSTR
~
~
SUCC
SUCC ( d -- s )

  Takes object d and returns its success (@succ) string field s.
~
~
SETSUCC
SETSUCC (d s -- )

  Takes object d, and sets the @success string property _/sc to s.
If the program is Mucker Level 1 or 2, then it may only set this property
on objects that are owned by the player that the program is running with
the permissions of.  This is actually a $define that uses addprop.  This
is identical to:
    $define setsucc  "_/sc" swap 0 addprop $enddef
Also see: DESC, SUCC, FAIL, DROP, OSUCC, OFAIL, ODROP, ADDPROP and GETPROPSTR
~
~
FAIL
FAIL ( d -- s )

  Takes object d and returns its fail (@fail) string field.
~
~
SETFAIL
SETFAIL (d s -- )

  Takes object d, and sets the @fail string property _/fl to s.
If the program is Mucker Level 1 or 2, then it may only set this property
on objects that are owned by the player that the program is running with
the permissions of.  This is actually a $define that uses addprop.  This
is identical to:
    $define setfail  "_/fl" swap 0 addprop $enddef
Also see: DESC, SUCC, FAIL, DROP, OSUCC, OFAIL, ODROP, ADDPROP and GETPROPSTR
~
~
DROP
DROP ( d -- s )

  Takes object d and returns its drop (@drop) string field.
~
~
SETDROP
SETDROP (d s -- )

  Takes object d, and sets the @drop string property _/dr to s.
If the program is Mucker Level 1 or 2, then it may only set this property
on objects that are owned by the player that the program is running with
the permissions of.  This is actually a $define that uses addprop.  This
is identical to:
    $define setdrop  "_/dr" swap 0 addprop $enddef
Also see: DESC, SUCC, FAIL, DROP, OSUCC, OFAIL, ODROP, ADDPROP and GETPROPSTR
~
~
OSUCC
OSUCC ( d -- s )

  Takes object d and returns its osuccess (@osucc) string field.
~
~
SETOSUCC
SETOSUCC (d s -- )

  Takes object d, and sets the @osuccess string property _/osc to s.
If the program is Mucker Level 1 or 2, then it may only set this property
on objects that are owned by the player that the program is running with
the permissions of.  This is actually a $define that uses addprop.  This
is identical to:
    $define setosucc  "_/osc" swap 0 addprop $enddef
Also see: DESC, SUCC, FAIL, DROP, OSUCC, OFAIL, ODROP, ADDPROP and GETPROPSTR
~
~
OFAIL
OFAIL ( d -- s )

  Takes object d and returns its ofail (@ofail) string field.
~
~
SETOFAIL
SETOFAIL (d s -- )

  Takes object d, and sets the @ofail string property _/ofl to s.
If the program is Mucker Level 1 or 2, then it may only set this property
on objects that are owned by the player that the program is running with
the permissions of.  This is actually a $define that uses addprop.  This
is identical to:
    $define setofail  "_/ofl" swap 0 addprop $enddef
Also see: DESC, SUCC, FAIL, DROP, OSUCC, OFAIL, ODROP, ADDPROP and GETPROPSTR
~
~
ODROP
ODROP ( d -- s )

  Takes object d and returns its odrop (@odrop) string field.
~
~
SETODROP
SETODROP (d s -- )

  Takes object d, and sets the @odrop string property _/odr to s.
If the program is Mucker Level 1 or 2, then it may only set this property
on objects that are owned by the player that the program is running with
the permissions of.  This is actually a $define that uses addprop.  This
is identical to:
    $define setodrop  "_/odr" swap 0 addprop $enddef
Also see: DESC, SUCC, FAIL, DROP, OSUCC, OFAIL, ODROP, ADDPROP and GETPROPSTR
~
~
GETLINK
GETLINK ( d -- d' )

  Returns what object d is linked to, or #-1 if d is unlinked.  The
interpretation of link depends on the type of d: for an exit, returns
the room, player, action, or thing that the exit is linked
to.  For a player or thing, it returns its `home', and for
rooms returns the drop-to.
~
~
GETLINKS
GETLINKS ( d -- dn..d1 n )

  Returns what objects d is metalinked to.  If d is an unlinked exit
or a room with no dropto, getlinks returns 0.  A count of
1 and #-3 is returned if the dropto is linked to HOME.
~
~
GETLINKS_ARRAY
GETLINKS_ARRAY ( d -- a )

  Returns a list array that contains the dbref of every object that the
given object is linked to.
~
~
ENTRANCES_ARRAY
ENTRANCES_ARRAY ( d -- a )

  Returns a list array that contains the dbref of every object linked to the
given object.
~
~
SETLINK
SETLINK     ( d1 d2 -- )

  Takes an exit dbref d1, and sets its destination to d2.  You must have
control of the exit, and if the exit is already linked, it must be unlinked
first by doing setlink with #-1 as the destination.
~
~
SETLINKS_ARRAY
SETLINKS_ARRAY ( ref:Obj arr:Destinations -- )

  Sets the destinations/dropto/home of "Obj" to "Destinations".  Objects may be
unlinked by passing in an empty array.
~
~
TIMESTAMPS
TIMESTAMPS ( d -- i i2 i3 i4 )

  Returns the following for a program, the time created (i), the time last
modified (i2), the time last used (i3), and the number of uses(i4) for
any object.
~
~
STATS
STATS ( d -- total rooms exits things programs players garbage )

  Returns the number of objects owned by 'd', or the total objects in
the system if d is #-1. This is broken up into a total, rooms, exits,
things, programs, players, and garbage. This functions much as the
@STATS command.
(Needs Mucker Level 3)
~
~
STATS_ARRAY
STATS_ARRAY ( d -- a )

  Returns, as an array, the number of objects owned by 'd', or the total
objects in the system if d is #-1. This is broken up into a total, rooms, exits,
things, programs, players, and garbage. This functions much as the
@STATS command.
(Needs Mucker Level 3)
~
~
OBJMEM
OBJMEM ( d -- i )

  Returns the current number of bytes in use by the given object.
~
~
COPYOBJ
COPYOBJ ( d -- d' )

  Creates a new object (returning d' on top of the stack), that is a
copy of object d, in the inventory of the current player.
Can only create one object per program run, if under Mucker Level 3.
~
~
COPYPLAYER
COPYPLAYER ( d1 s1 s2 -- d2 )

  Creates a new player object with the name s1, and the password s2, and the
properties, flags, links, etc. of the template object d1.  This returns
the dbref of the newly created player object.
~
~
TOADPLAYER
TOADPLAYER ( d1 d2 -- )

  @toads player d2, and chowns all their posessions to player d1.
You can't toad wizard players.
~
~
NEWPLAYER
NEWPLAYER ( s1 s2 -- d )

  Creates a new player object, with the name s1, and the password s2.
This returns the dbref of the new player object.
~
~
NEWROOM
NEWROOM (d s -- d)

  Takes the dbref of the parent and the name of the room. It returns the
dbref of the created room. Owner is the person running the program.
Can only create one object per program run, if under Mucker Level 3.
~
~
NEWOBJECT
NEWOBJECT (d s -- d)

  Takes location and name and returns new thing's dbref.
Owner is the person running the program.
Can only create one object per program run, if under Mucker Level 3.
~
~
NEWEXIT
NEWEXIT (d s -- d)

  Takes location and name and returns new exit's dbref.
Owner is the person running the program. Mucker level 3 and higher.
~
~
NEWPROGRAM
NEWPROGRAM ( s -- d )

  Creates a new program object with the given name, and returns its dbref.
Requires wizbit.
~
~
RECYCLE
RECYCLE (d -- )

  Recycles the given object d.  Will not recycle players, the global
environment, the player starting room, or any currently running program.
(Can recycle objects owned by uid if running with Mucker Level 3
permissions.  Can recycle other people's items with wizbit)
~
~
IGNORING?
IGNORING? ( ref:Player1 ref:Player2 -- int:Result )

  Returns true if either player has an ignore set for the other.  If one of
the players is an unquelled wizard this will always return false.
This primitive requires at least Mucker Level 3.
~
~
IGNORE_ADD
IGNORE_ADD ( ref:Player ref:Who -- )

  Adds the player "Who" to "Player"'s ignore list.
This primitive requires at least Mucker Level 3.
~
~
IGNORE_DEL
IGNORE_DEL ( ref:Player ref:Who -- )

  Removes the player "Who" from "Player"'s ignore list.
This primitive requires at least Mucker Level 3.
~
~
ARRAY_GET_IGNORELIST
ARRAY_GET_IGNORELIST ( ref:Player -- list:Players )

  Returns a list array of players "Player" is ignoring.
This primitive requires at least Mucker Level 3.
~
~
DUMP
DUMP ( -- b )

  Triggers a database dump.  Returns boolean true if it was triggered, false
if not.  The only reason a dump would fail to trigger is if there is already
a dump happening at the time you run this.

  Fuzzball dumps are asynchronous, so if you want to know when the dump
finishes, you can wait for an event with eventId "DUMP".  This event is sent
to all running processes.

  This primitive requires a Wizard bit.
~
~
~
~
~
~----------------------------------------------------------------------------
~
~
Time Manipulation Operators|TimeOps
Time Manipulation Operators

convtime           date               fmttime            gmtoffset
sleep              systime            systime_precise    time
timefmt            timesplit          

~----------------------------------------------------------------------------
~
~
~
~
TIME
TIME ( -- s m h )

  Returns the time of day as integers on the stack, seconds, then minutes,
then hours.
~
~
DATE
DATE ( -- i i i)

  Returns the monthday, month, and year.  ie:  if it were February 6, 1992,
date would return 6 2 1992 as three integers on the stack.
~
~
SYSTIME
SYSTIME ( -- i )

  Returns the number of seconds from Jan 1, 1970 GMT. This is compatible with
the system timestamps and may be broken down into useful values through
'timesplit'.
Also see: SYSTIME_PRECISE, TIMESPLIT and TIMESTAMPS
~
~
SYSTIME_PRECISE
SYSTIME_PRECISE ( -- f )

  Returns the number of seconds from Jan 1, 1970 GMT as a floating point
number, with microsecond accuracy.
Also see: SYSTIME
~
~
GMTOFFSET
GMTOFFSET ( -- i)

  Returns the server's offset from UTC in seconds.
Result is negative for time zones west of the prime meridian.
Result is positive for time zones east of the prime meridian.
~
~
TIMESPLIT
TIMESPLIT ( i -- is im ih id im iy iw iyd )

  Splits a systime value into 8 values in the following order: seconds,
minutes, hours, monthday, month, year, weekday, yearday.  Weekday starts
with sunday as 1, and yearday is the day of the year (1-366).
~
~
TIMEFMT
TIMEFMT (s i -- s)

  Takes a format string and a SYSTIME integer and returns a string formatted
with the time.  The format string is ASCII text with formatting commands:

  %a -- abbreviated weekday name
  %A -- full weekday name
  %b -- abbreviated month name
  %B -- full month name
  %c -- date and time (default: %a %b %e %T %Y)
  %C -- year divided by 100 and truncated to an integer,
        as a decimal number (00-99)
  %d -- day of the month as a decimal number (01-31)
  %D -- %m/%d/%y
  %e -- day of the month as a decimal number (1-31);
        a single digit is preceded by a space
  %F -- %Y-%m-%d (ISO 8601 date)
  %g -- last 2 digits of the ISO 8601 week-based year
        as a decimal number (00-99)
  %G -- ISO 8601 week-based year as a decimal number
  %h -- %b
  %H -- hour (24-hour clock) as a decimal number (00-23)
  %I -- hour (12-hour clock) as a decimal number (01-12)
  %j -- day of the year as a decimal number (001-366)
  %m -- month as a decimal number (01-12)
  %M -- minute as a decimal number (00-59)
  %n -- new-line character
  %p -- AM or PM
  %r -- 12-hour clock time (default: %I:%M:%S %p)
  %R -- %H:%M
  %S -- second as a decimal number (00-60)
  %t -- horizontal-tab character
  %T -- %H:%M:%S (ISO 8601 time)
  %u -- ISO 8601 weekday as a decimal number (1-7), where Monday is 1
  %U -- week number of the year (the first Sunday as the first day of week 1)
        as a decimal number (00-53)
  %V -- ISO 8601 week number as a decimal number (01-53)
  %w -- weekday as a decimal number (0-6), where Sunday is 0
  %W -- week number of the year (the first Monday as the first day of week 1)
        as a decimal number (00-53)
  %x -- date (default: %m/%d/%y)
  %X -- time (default: %T)
  %y -- last 2 digits of the year as a decimal number (00-99)
  %Y -- year as a decimal number
  %z -- offset from UTC in the ISO 8601 format, or by no characters
        if no time zone is determinable (example: -0500 for EST)
  %Z -- time zone name or abbreviation, or by no characters if no time zone
        is determinable (examples: UTC, EDT, PST)
  %% -- % (percent sign)
  TIMEFMT processes format strings with the C function strftime().  The above
list of conversion specifiers (formatting commands) is from the C (draft
C17/C18) standard: some MUCKs may have more conversion specifiers available.
Also see: FMTSTRING and FMTTIME
~
~
CONVTIME
CONVTIME (s -- i) 

  Converts time string from "HH:MM:SS MO/DY/YR" format to systime seconds.
~
~
FMTTIME
FMTTIME (s1 s2 -- i) 

  Converts time string s1 from the format given by s2 to systime seconds.
Also see: TIMEFMT

~
~
SLEEP
SLEEP (i -- )

  Makes the program pause here for 'i' seconds.  the value of i cannot
be negative.  If the sleep is for more than 0 seconds, then the program
may not thereafter use the READ primitive.
~
~
~
~
~
~----------------------------------------------------------------------------
~
~
Process Management Operators|ProcOps
Process Management Operators

background         bg_mode            compile            compiled?
fg_mode            foreground         fork               getpidinfo
getpids            instances          ispid?             kill
mode               pid                pr_mode            preempt
program_getlines   program_setlines   queue              setmode
uncompile          

~----------------------------------------------------------------------------
~
~
~
~
MODE
MODE ( -- i)

  Returns an integer denoting the current multitasking mode.  This ignores
BOUND bits on programs.  The integer this returns will be the same as
one of those defined by the standard $defines bg_mode, fg_mode, and
pr_mode, being background, foreground, and preempt mode, respectively.
Also see: PR_MODE, FG_MODE, BG_MODE and SETMODE
~
~
SETMODE
SETMODE (i -- )

  Sets the current multitasking mode to the given mode.  The integer this
uses will be the same as one of those defined by the standard $defines
bg_mode, fg_mode, and pr_mode, being background, foreground, and preempt
mode, respectively.  Programs set BOUND will run PREEMPT, ignoring this
mode.
Also see: PR_MODE, FG_MODE, BG_MODE and MODE
~
~
PR_MODE
PR_MODE ( -- i)

  This is a standard built in $define.  This is used with MODE and
SETMODE to show what mode the program is running in, or to set what mode
it will run in.  For example, MODE returns an integer on the stack, that
you can compare against PR_MODE, FG_MODE, or BG_MODE, to determine what
mode the program is in.  PR_MODE is preempt mode, and is defined as 0.
Also see: PREEMPT, MULTITASKING, PR_MODE, MODE and SETMODE
~
~
FG_MODE
FG_MODE ( -- i)

  This is a standard built in $define.  This is used with MODE and
SETMODE to show what mode the program is running in, or to set what mode
it will run in.  For example, MODE returns an integer on the stack, that
you can compare against PR_MODE, FG_MODE, or BG_MODE, to determine what
mode the program is in.  FG_MODE is foreground mode, and is defined as 1.
Also see: FOREGROUND, MULTITASKING, PR_MODE, MODE and SETMODE
~
~
BG_MODE
BG_MODE ( -- i)

  This is a standard built in $define.  This is used with MODE and
SETMODE to show what mode the program is running in, or to set what mode
it will run in.  For example, MODE returns an integer on the stack, that
you can compare against PR_MODE, FG_MODE, or BG_MODE, to determine what
mode the program is in.  BG_MODE is background mode, and is defined as 2.
Also see: BACKGROUND, MULTITASKING, PR_MODE, MODE and SETMODE
~
~
PREEMPT
PREEMPT ( -- )

  Prevents a program from being swapped out to do multitasking.  Needed in
some cases to protect crucial data from being changed while it is being
worked on.  A program will remain in preempt mode until its execution is
completed.  Basically what this command does is to turn off multitasking,
but then you have a limit on how many instructions you can run without
needing either to pause with a SLEEP, or have a wizbit on the program.
Also see: MULTITASKING and MODE
~
~
FOREGROUND
FOREGROUND ( -- )

  To turn on multitasking, you can issue a foreground command.  While a
program is in foreground mode, the server will be multitasking and
handling multiple programs at once, and input from other users, but it
will be blocking any input from the user of the program until the program
finishes.  You cannot foreground a program once it is running in the
background. A program will stay in foreground mode until it finishes
running or until you change the mode.
Also see: MULTITASKING and MODE
~
~
BACKGROUND
BACKGROUND ( -- )

  Another way to turn on multitasking is to use the background command.
Programs in the background let the program user go on and be able to do
other things while waiting for the program to finish.  You cannot use
the READ command in a background program.  Once a program is put into
background mode, you cannot set it into foreground or preempt mode.
A program will remain in the background until it finishes execution.
Also see: MULTITASKING and MODE
~
~
QUEUE
QUEUE (i d s -- i)

  Takes a time in seconds, a program's dbref, and a parameter string.  It
will execute the given program with the given string as the only string on
the stack, after a delay of the given number of second.  Returns  the pid
of the queued process, or 0 if the timequeue was full.
(Requires Mucker Level 3)
Also see: SLEEP, FORK, KILL, ISPID? and GETPIDINFO
~
~
FORK
FORK ( -- i)

  This primitive forks off a BACKGROUND (muf) process from the currently
running program.  It returns the pid of the child process to the parent
process, and returns a 0 to the child.  If the timequeue was full, then
it returns a -1 to the parent process, and there is no child process.
(Requires Mucker Level 3)
Also see: QUEUE, KILL, ISPID? and GETPIDINFO
~
~
KILL
KILL (i -- i)

  Attempts to kill the process referred to by the given process ID.
Returns 1 if the process existed, and 0 if it didn't.
Must own the process if under Mucker Level 3.
Also see: QUEUE, FORK, KILL, ISPID? and GETPIDINFO
~
~
PID
PID ( -- i)

  Returns the process ID of the program that is currently running.
Also see: ISPID?, GETPIDS and GETPIDINFO
~
~
ISPID?
ISPID? (i -- i)

  Takes a process id and checks to see if an event with that pid is in the
timequeue.  It returns 1 if it is, and 0 if it is not.  ispid? will also
return 1 if the given process id is that of the currently running program.
This primitive requires at least mucker level 3.
Also see: GETPIDINFO, GETPIDS and PID
~
~
GETPIDS
GETPIDS ( ref:obj -- list:pids )

  If obj is a program dbref, this will return a list of the process IDs
of every active process that has the given program in their call stack.
If obj is a player dbref, this will return a list of all the PIDs assigned to
that player.  If obj is a trigger dbref, it will return all the active PIDs
associated with that trigger.   And finally, if obj is #-1, then all active
PIDs will be included in the array that gets returned.
Also see: GETPIDINFO, ISPID? and PID
~
~
GETPIDINFO
GETPIDINFO ( int:pid -- dict:info )

  Given a valid active PID, returns a dictionary with information about
that process. The information returned is:
    CALLED_DATA - The string the program was queued with, if any
    CALLED_PROG - The program dbref# of the process' current call level.
    CPU         - The amount of CPU time used up by the process.
    DESCR       - The descriptor that called the program.
    FILTERS     - Array of event strings being watched for.
    INSTCNT     - The number of instructions run so far.
    MLEVEL	- The current MUCKER level.
    NEXTRUN     - When the process is due to run again.
    PID         - That process ID.
    PLAYER      - The player dbref that PID belongs to.
    STARTED     - Systime in seconds when the process started.
    SUBTYPE     - Additional information about the process.
    TRIG        - The trigger that called that process.
    TYPE        - What type of process it is. MUF/MPI.

Requires Mucker level 3 to check a pid other than current.
Also see: GETPIDS
~
~
INSTANCES
INSTANCES ( d -- i )

  Returns the number of active instances of the given program.  Ie: the
number of active processes that are running, using the given program.
~
~
COMPILE
COMPILE ( d i1 -- i2 )

  Compiles the given program.  If i1 is true, errors and warnings are printed
out to the user.  If the program fails to compile, this returns 0.  If the
compile is successful, this returns the number of compiled instructions.
This will throw an error if the program has any current instances running.
~
~
UNCOMPILE
UNCOMPILE ( d -- )

  Uncompiles the given muf program.  This will throw an error if the program
has any current instances running.
~
~
COMPILED?
COMPILED? ( d -- i )

  Returns 0 if the given program is not compiled.  Otherwise returns the
number of compiled instructions.
~
~
PROGRAM_GETLINES
PROGRAM_GETLINES ( d i1 i2 -- a )

  Returns a list array of strings containing the muf program lines in
program d, from line i1 to line i2, inclusive.  If both i1 and i2 are
zero, then the entire program is returned.  If i1 is zero, it is assumed
to mean the first line.  If i2 is zero, it is assumed to mean the very
last line.  If i1 and i2 are the same, and non-zero, then only that line
will be returned, as a list array with a single string element.  The target
program must be controlled by the current program's UID, be set VIEWABLE,
or the current program must be running with wizard permissions.
~
~
PROGRAM_SETLINES
PROGRAM_SETLINES ( ref:Program list:Lines -- )

  Sets all the lines of the given program to the lines in the array.
This primitive requires at least mucker level 4.
~
~
~
~
~
~----------------------------------------------------------------------------
~
~
Connection Management Operators|ConnOps
Connection Management Operators

awake?             conboot            concount           condbref
condescr           conhost            conidle            connotify
contime            conuser            descr              descr_array
descr_setuser      descrboot          descrbufsize       descrcon
descrdbref         descrflush         descrhost          descridle
descriptors        descrleastidle     descrmostidle      descrnotify
descrsecure?       descrtime          descruser          firstdescr
lastdescr          nextdescr          online             online_array

~----------------------------------------------------------------------------
~
~
~
~
DESCR
DESCR ( -- i)

  Returns the descriptor number that invoked this program.  The value
returned may be -1 in the case of listener or autostart programs.
~
~
AWAKE?
AWAKE? ( d -- i )

  Passed a players dbref, returns the number of connections they have to
the game. This will be 0 if they are not connected.
~
~
ONLINE
ONLINE ( -- d ... i )

  Returns a dbref for every player connected to the server, and lastly the
number of connections.
~
~
ONLINE_ARRAY
ONLINE_ARRAY ( -- a )

  Returns a single stack item, which is a list array, containing a dbref for
every player connected to the server.
~
~
CONCOUNT
CONCOUNT ( -- i)

  Returns how many connections to the server there are.
(Requires Mucker Level 3)
~
~
CONDBREF
CONDBREF (i -- d)

  Returns the dbref of the player connected to this connection.
(Requires Mucker Level 3)
~
~
CONTIME
CONTIME (i -- i)

  Returns how many seconds the given connection has been connected
to the server.  (Requires Mucker Level 3)
~
~
CONIDLE
CONIDLE (i -- i)

  Returns how many seconds the connection has been idle.
(Requires Mucker Level 3)
~
~
CONUSER
CONUSER (i -- s)

  Returns the username of the connection. (wizbit only)
~
~
CONHOST
CONHOST (i -- s)

  Returns the hostname of the connection. (wizbit only)
~
~
CONBOOT
CONBOOT (i -- )

  Takes a connection number and disconnects that connection from
the server.  Basically @boot for a specific connection. (wizbit only)
~
~
CONNOTIFY
CONNOTIFY (i s -- )

  Sends a string to a specific connection to the server.
(Requires Mucker Level 3)
~
~
CONDESCR
CONDESCR ( i -- i )

  Takes a connection number and returns the descriptor number associated
with it.  (Requires Mucker Level 3)  See DESCRIPTORS, DESCRCON.
~
~
DESCRCON
DESCRCON (i -- i)

  Takes a descriptor and returns the associated connection number,
or 0 if no match was found.
(Requires Mucker Level 3)
Also see: DESCRIPTORS and CONDESCR
~
~
DESCRDBREF
DESCRDBREF (i -- d)

  Returns the dbref of the player connected to this descriptor number.
This may return #-1 if there is no player connected to the given descriptor.
(Requires Mucker Level 3)
~
~
DESCRTIME
DESCRTIME (i -- i)

  Returns how many seconds the given descriptor connection has been connected
to the server.  (Requires Mucker Level 3)
~
~
DESCRIDLE
DESCRIDLE (i -- i)

  Returns how many seconds the descriptor connection has been idle.
(Requires Mucker Level 3)
~
~
DESCRLEASTIDLE
DESCRLEASTIDLE (d -- i)

  Returns the descriptor number for the least idle connection of the given
player dbref.  (Requires Mucker Level 3)
~
~
DESCRMOSTIDLE
DESCRMOSTIDLE (d -- i)

  Returns the descriptor number for the most idle connection of the given
player dbref.  (Requires Mucker Level 3)
~
~
DESCRSECURE?
DESCRSECURE? (d -- i)

  Returns 1 if the descriptor number corresponds to a secure connection, and
0 otherwise. (Requires Mucker Level 3)
~
~
DESCRHOST
DESCRHOST (i -- s)

  Returns the hostname of the descriptor connection. (wizbit only)
~
~
DESCRUSER
DESCRUSER (i -- s)

  Returns the username of the descriptor connection. (wizbit only)
~
~
DESCRBOOT
DESCRBOOT (i -- )

  Takes a descriptor number and disconnects that connection from
the server.  Basically @boot for a specific descriptor connection.
(wizbit only)
~
~
DESCRNOTIFY
DESCRNOTIFY (i s -- )

  Sends a string to a specific descriptor connection, similar to NOTIFY.
(Requires Mucker Level 3)
~
~
FIRSTDESCR
FIRSTDESCR (d -- i)

  Returns the first descriptor number associated with the given player.
If the player object is given as #-1, then this returns the first descriptor
in the list of all connections.
~
~
NEXTDESCR
NEXTDESCR (i -- i)

  Takes a descriptor number, and returns the next connected descriptor
number.  To get the first descriptor number, use '1 condescr'.  Between
these, you can step through the descriptors list.  If you try to use
nextdescr on an invalid descriptor, it will return 0.  If you have
reached the end of the descriptor list, it returns 0.
(Requires Mucker Level 3)
~
~
LASTDESCR
LASTDESCR (d -- i)

  Returns the last descriptor number associated with the given player.
If the player object is given as #-1, then this returns the last descriptor
in the list of all connections.
~
~
DESCRFLUSH
DESCRFLUSH (i -- )

  Flushes the output text on the given descriptor.  If i is -1, flushes
output on all descriptors.
(Requires Mucker Level 3)
~
~
DESCRIPTORS
DESCRIPTORS (d -- ix...i1 i)

  Takes a player dbref, or #-1, and returns the range of descriptor numbers
associated with that dbref (or all for #-1) with their count on top.
Descriptors are numbers that always stay the same for a connection, while
a connection# is the relative position in the WHO list of a connection.
Also see: DESCRCON and CONDESCR
~
~
DESCR_ARRAY
DESCR_ARRAY (d -- a)

  Takes a player dbref, or #-1, and returns a list array that contains the
current descriptor numbers associated with that dbref.  (Or all connected
descriptors, if the dbref is #-1)  This can return an empty list if there
are no connections for that player.  This is effectively the same as the
sequence 'descriptors array_make', but doesn't overflow the stack if too
many descriptors are available.  Descriptors are numbers that always stay
the same for a connection, while a connection# is the relative position
in the WHO list of a connection.
Also see: DESCRIPTORS, DESCRCON and CONDESCR
~
~
DESCR_SETUSER
DESCR_SETUSER ( i d s -- i )

  Reconnects descriptor i to the player with dbref d and password s.  It first
disconnects from the old dbref, then connects the new one, as if QUIT was
typed then the new character was logged in.  If the password doesn't match
the player's password, then it gives a permission denied error.  This
returns a 1 if successful or a 0 if the given descriptor wasn't found.
Wizbit only.
~
~
DESCRBUFSIZE
DESCRBUFSIZE ( int:dscr -- int:bytes )

  Returns the number of bytes of free space in the given descriptor's output
buffer.  If more data is written to the buffer than it has space for, the
data at the beginning of the buffer gets erased with an <output flushed>.
Remember that each NOTIFY adds a CR LF byte pair at the end of each line.
Also note that \r in lines gets translated to CR LF byte pairs.
~
~
~
~
~
~----------------------------------------------------------------------------
~
~
Event Handling Operators|EventOps
Event Handling Operators

event_count    event_exists   event_send     event_wait     event_waitfor
timer_start    timer_stop     watchpid       

~----------------------------------------------------------------------------
~
~
~
~
EVENT_COUNT
EVENT_COUNT ( -- i )

  Returns the number of pending events waiting to be processed with EVENT_WAIT.
~
~
EVENT_EXISTS
EVENT_EXISTS ( s -- i )

  Returns the number of pending events that have the given eventid type.
The given eventid type can be an smatch wildcard pattern.
~
~
EVENT_WAIT
EVENT_WAIT ( -- ? s )

  This is an inserver muf macro, that expands to '0 array_make event_waitfor'
See: EVENT_WAITFOR
~
~
EVENT_WAITFOR
EVENT_WAITFOR (a -- ? s )

  Waits for an event to occur that matches one of the eventIDs given in the
string list array.  The comparison is NOT case sensitive, and you may use
smatch wildcard patterns.  If a matching event isn't in the event queue
already, this will pause the MUF process until a matching event is added
to the queue.  The first matching event to become available will be removed
from the event queue.  This returns an event-specific context data item,
and the matching eventID string.  If an empty list array is passed to this
primitive, then it will match any and all events, and return the first one
pending.

  Timer events have eventID strings that are created by prepending "TIMER."
to the timerID passed to the TIMER_START primitive.  The context for Timer
events is an integer, representing the systime that the timer event was
scheduled to occur at.  This might not be the time that the event is actually
processed at, due to system delays.

  GUI events have eventID strings that are created by prepending "GUI." to
the dlogID of the dialog that generated the event.  The context for GUI
events is a dictionary contains the following keys:

descr      Holds the descriptor that generated the event.
dlogid     Holds the DlogID of the dialog that generated the event.
id         Holds the ID of the control that generated the event.
dismissed  Holds 1 if the dialog was dismissed, 0 otherwise.
event      Holds the type of gui event.  ie: buttonpress, menuselect.
values     Holds the dictionary of control values, keyed by control name.
data       Holds array of extra gui-event specific data.

  User events have eventID strings that are created by prepending "USER." to
the eventID given to the EVENT_SEND muf primitive.  The context for User
events is a dictionary containing the following keys:

caller_pid   Holds the integer Process ID of the sending program.
caller_prog  Holds the dbref of the sending program.
data         Holds the stack item sent by the EVENT_SEND primitive.
descr        Holds the descr that initiated the calling program.
trigger      Holds the trigger dbref that initiated the calling program.
player       Holds the player dbref that ran the calling program.
prog_uid     Holds the dbref of the player whose permissions the caller
               program is running as.

  MCP events have eventID strings formatted like "MCP.packagename-mesgname"
where 'packagename' is the name of the MCP package being invoked, and
'mesgname' is the specific message in the package being invoked.  If the
'mesgname' is a null string, then the trailing '-' is removed.

  Some example MCP eventIDs are:

    MCP.com-belfry-image       Where pkg is 'com-belfry-image' & mesg is ''
    MCP.com-belfry-image-view  Where pkg is 'com-belfry-image' & mesg is 'view'

The context for MCP events is a dictionary containing the following keys:

    descr     Holds the integer descriptor of the sending connection.
    package   Holds the string package name the MCP mesg is sent for.
    message   Holds the string message name within that package.
    args      Holds a dictionary, containing the message arguments.
                Each mesg arg has an array list of strings as a value.

  Read events have eventID strings of just "READ".  The context of Read events
is the integer descriptor of the first waiting line to be READ.  To get the
actual line sent by the user you need to use the READ primitive.

  Process exit events have eventID strings that are created by prepending
"PROC.EXIT." to the pid of the watched process that exited.  The context
is the pid of the process that exited.
~
~
EVENT_SEND
EVENT_SEND ( i s ? -- )

  Sends a "USER." event to the process referred to by the given pid.
The target process will receive an event that can be read with EVENT_WAIT.
The event type will be "USER." with the given event id string appended
to it.  The given event id string will be truncated at 32 characters.
The receiving process will be passed a dictionary with items "data" for
the given arbitrary stack element, "caller_pid" with the pid of the
process calling EVENT_SEND, and "caller_prog" with the dbref of the
program calling EVENT_SEND.

  Ie: '23 "foobar" 3.1416 event_send' will send an event to process 23, with
an eventid of "USER.foobar", and a floating point data value of 3.1416.
This primitive requires at least Mucker Level 3.
~
~
TIMER_START
TIMER_START ( i s -- )

  Requests that a timer event be sent to this program in i seconds,
with an event name of "TIMER."  with the given string appended.  ie:
'5 "one" timer_start' will cause a "TIMER.one" event to be sent to
the program in 5 seconds.  This is used with EVENT_WAIT.  If a timer
with the given timerid already exists, it will be rescheduled to occur
after the new delay.  Timer ids will be truncated to 32 characters.
Each MUF process can only have a limited number of timers, specified
by the @tune setting 'process_timer_limit'.  Timers are listed on
the @ps timequeue with the PID of the timer's process in parentheses.
Timers are one-shot events.  To get a repeating timer, you'll need to
restart it when you process a new timer event.
~
~
TIMER_STOP
TIMER_STOP ( s -- )

  Stops the timer with the given timerid, if it exists.  If there is
already a timer event on the event queue, it will STAY on the queue
until processed.  As with the timer_start primitive, the "TIMER." part
of the event name is assumed.  '"first" timer_stop' will stop the timer
created by '5 "first" timer_start'.  Timer ids ARE case sensitive.
~
~
WATCHPID
WATCHPID (d -- )

  Sends a "PROC.EXIT." event to the current process when the process referred
to by the given pid exits.  If the process process does not exist, the event
will be sent immediately.  The exit event can be retrieved by a call to
EVENT_WAIT.  The event type will be "PROC.EXIT." with the pid of the process
appended to it.  The pid will also be returned as the data value from the
event.  This primitive requires at least Mucker Level 3.
~
~
~
~
~
~----------------------------------------------------------------------------
~
~
MCP Support Operators|MCPOps
MCP Support Operators

mcp_bind                  mcp_register              mcp_register_event
mcp_send                  mcp_supports              

~----------------------------------------------------------------------------
~
~
~
~
MCP_REGISTER
MCP_REGISTER ( strPkgName fltMinVers fltMaxVers -- )

  Registers an MCP package so that clients can know what is supported.
The minimum and maximum versions supported are represented as floating
point numbers, with the minor version number being divided by 1000.
For example, an MCP package of version 1.1 is represented as 1.001,
and a version of 1.23 is represented as 1.023.  This lets you use
mathematical compares to check version numbers.
~
~
MCP_REGISTER_EVENT
MCP_REGISTER_EVENT ( strPkgName fltMinVers fltMaxVers -- )

  Registers an MCP package so that clients can know what is supported,
and marks this process as wanting to receive MCP messages as Muf Events.
These events can be read with EVENT_WAIT, and will have event ids starting
with "MCP.", followed by the package and message names.  The event data
will be a dictionary, containing "descr", "package", "message", and "args"
elements.  The args element will have a dictionary of message arguments
as its value.  The minimum and maximum package versions supported are
represented as floating point numbers, with the minor version number being
divided by 1000.  For example, an MCP package of version 1.1 is represented
as 1.001, and a version of 1.23 is represented as 1.023.  This lets you
use arithmetic compares to check version numbers.  Since this primitive
arranges for MCP messages to be received as muf events, there is no need
to use the MCP_BIND primitive with this.  A side benefit is that _any_ MCP
message sent for this package can be caught, not just the ones you bound.
Also, the process that will handle the events is kept alive, so your data
stored in variables, or on the stack, is kept.
~
~
MCP_BIND
MCP_BIND ( strPkgName strMesgName addrCallback -- )

  Binds a specific message, so if it is received, the given function is
called.  The callback function is assumed to accept the args:
( intDescr dictArgs -- ) where dictArgs is a dictionary array contain-
ing key-value pairs that represent the arguments of the message.  Each
argument can either have a string value, or a list array of strings,
where the list array is used for multi-line values.
~
~
MCP_SUPPORTS
MCP_SUPPORTS ( intDescr strPkgName -- fltVersion )

  Returns the version number of this package that is supported by this
connection descriptor.  If this package isn't supported, returns 0.0
The version number is represented as a floating point number, with the
minor version number being divided by 1000.  For example, an MCP
package of version 1.1 is represented as 1.001, and a version of 1.23
is represented as 1.023.  This lets you use mathematical compares to
check version numbers.
~
~
MCP_SEND
MCP_SEND ( intDescr strPkgName strMsgName dictArgs -- )

  Sends an MCP message for the given package to the given connection
descriptor.  dictArgs contains key-value pairs, where each key is
an argument name, and the value is the argument value.  Values can
be strings, floats, dbrefs, integers, or array lists of strings.
They all get translated into an appropriate string format before
getting sent.
~
~
~
~
~
~----------------------------------------------------------------------------
~
~
GUI Support Operators|GUIOps
GUI Support Operators

c_button           c_checkbox         c_combobox         c_datum
c_edit             c_frame            c_hrule            c_image
c_label            c_listbox          c_menu             c_multiedit
c_notebook         c_radiobtn         c_scale            c_spinner
c_vrule            gui-options        gui_available      gui_ctrl_command
gui_ctrl_create    gui_dlog_close     gui_dlog_create    gui_dlog_helper
gui_dlog_show      gui_dlog_simple    gui_dlog_tabbed    gui_value_get
gui_value_set      gui_values_get     

~----------------------------------------------------------------------------
~
~
~
~
GUI_AVAILABLE
GUI_AVAILABLE (intDescr -- fltVersion)

  Returns the floating point version number of the MCP GUI protocol
supported by the given descriptor's connection.  The version is
encoded in the number such that major version 8, minor version 12
is represented as 8.012.  If the MCP protocol is not available on
that descriptor, then 0.0 is returned.
~
~
GUI_DLOG_CREATE
GUI_DLOG_CREATE (intDescr strType strTitle dictArgs -- strDlogID)

  If a user has a client that can support the MCP GUI protocol, then this
primitive can be used to generate a dialog on their screen.  The intDescr
is the integer descriptor of the connection to show the dialog on. The
strType is the type of the dialog to create.  Currently, the only options
for strType are D_SIMPLE, D_TABBED, or D_HELPER.  The strTitle argument
is the title to show in the titlebar of the dialog.  dictArgs is a
dictionary array that contains extra optional arguments for creating
the dialog.

  This primitive returns a string containing the dialogid, used by other
prims to add controls or make various changes.  This dialog will be
hidden and not shown to the user until it has been displayed with the
GUI_DLOG_SHOW command.

  Supported optional args are:
    names      list of user-viewable pane names for D_TABBED & D_HELPER dlogs.
    panes      list of pane ids for D_TABBED and D_HELPER dialogs.
    width      requested width of dialog in pixels.
    height     requested height of dialog in pixels.
    resizable  allows resizing in "x", "y", or "both" dimensions.
    minwidth   minimum width of window in pixels.
    minheight  minimum height of window in pixels.
    maxwidth   maximum width of window in pixels.
    maxheight  maximum height of window in pixels.
~
~
GUI_DLOG_SIMPLE
GUI_DLOG_SIMPLE (intDescr strTitle -- strDlogID)

  If a user has a client that can support the MCP GUI protocol, then
this primitive can be used to generate a simple dialog on their
screen.  By "simple" I mean just an empty window with no controls.
The intDescr argument specifies what connection descriptor to
create the dialog for (ie: what user's screen to show it on), and
the strTitle arg specifies what the title of the dialog will be.
This returns a string containing the dialogid, used by other prims
to add controls or make various changes.  This dialog will be hidden
and not shown to the user until it has been displayed with the
GUI_DLOG_SHOW command.  GUI_DLOG_SIMPLE is actually an inserver
convenience macro that uses GUI_DLOG_CREATE.
~
~
GUI_DLOG_TABBED
GUI_DLOG_TABBED (intDescr strTitle dictPages -- strDlogID)

  If a user has a client that can support the MCP GUI protocol, then
this primitive can be used to generate a tabbed dialog on their
screen.  By "tabbed" I mean a window with a tabbed notebook, similar
to Win95 "property sheets", with three standard buttons at the bottom.
The standard buttons return values of "_ok", "_cancel", and "_apply".
The intDescr argument specifies what connection descriptor to create
the dialog for (ie: what user's screen to show it on).  The strTitle
arg specifies what the title of the dialog will be.  The dictPages
argument is a dictionary array of page ids and display names to be
created.  (ids as dictionary keys, display names as vals) This prim
returns a string containing the dialogid, used by other prims to add
controls or make various changes.  When you create a new control, you
can specify which page to put it in by passing a pageid in as the
value of the "pane" argument.  This dialog will be hidden and not
shown to the user until it has been displayed with the GUI_DLOG_SHOW
command.  GUI_DLOG_SIMPLE is actually an inserver convenience macro
that uses GUI_DLOG_CREATE.
~
~
GUI_DLOG_HELPER
GUI_DLOG_HELPER (intDescr strTitle dictPages -- strDlogID)

  If a user has a client that can support the MCP GUI protocol, then
this primitive can be used to generate a helper dialog on their
screen.  By "helper" I mean a dialog similar to a Win95 wizard dialog.
The standard buttons return values of "_cancel", and "_finish".
The intDescr argument specifies what connection descriptor to
create the dialog for (ie: what user's screen to show it on), and
the strTitle arg specifies what the title of the dialog will be.
The dictPages argument is a dictionary array of page ids and display
names to be created.  (ids as dictionary keys, display names as vals)
This returns a string containing the dialogid, used by other prims
to add controls or make various changes.  When you create a new
control, you can specify which page to put it in by passing a pageid
in as the value of the "pane" argument.  This dialog will be hidden
and not shown to the user until it has been displayed with the
GUI_DLOG_SHOW command.  GUI_DLOG_SIMPLE is actually an inserver
convenience macro that uses GUI_DLOG_CREATE.
~
~
GUI_DLOG_SHOW
GUI_DLOG_SHOW (strDlogID -- )

  Forces a given dialog to be shown to the user.  The strDlogId is what
was returned by the GUI_DLOG_CREATE (or similar) command.
~
~
GUI_DLOG_CLOSE
GUI_DLOG_CLOSE (strDlogID -- )

  Forces a given dialog to be closed and destroyed.  The strDlogId is
what was returned by the GUI_DLOG_CREATE (or similar) command.
~
~
GUI_CTRL_CREATE
GUI_CTRL_CREATE (strDlogID strType strCtrlID dictArgs -- )

  Creates a new control in a given dialog.  strDlogID contains the dlogid
returned from a GUI_DLOG_SIMPLE (or similar) command.  strType contains
the control type.  To make debugging easier and faster, MUF $defs have
been provided for each control type.  They are:
C_DATUM, C_LABEL, C_IMAGE, C_HRULE, C_VRULE, C_BUTTON, C_CHECKBOX,
C_RADIOBTN, C_EDIT, C_MULTIEDIT, C_COMBOBOX, C_SPINNER, C_SCALE,
C_LISTBOX, C_MENU, C_FRAME, C_NOTEBOOK.
If you use these instead of the actual type name strings, then if you
mistype one, it will throw an error when trying to compile, instead of
when you try to run it.  The strCtrlID arg is the id to give the control,
for use in reading the values back later, or modifying the control.
dictArgs is used to pass any other arguments needed to create the control.
This will be used by almost all controls.  It is a dictionary array that
contains argnames as keys, each with an argument value.
~
~
GUI_VALUES_GET
GUI_VALUES_GET (strDlogID -- dictValues)

  Returns a dictionary containing all the control values for the given
dialog.  The keys are the control ids.
~
~
GUI_VALUE_GET
GUI_VALUE_GET (strDlogID strCtrlID -- arrValue)

  This gets the current value of the given GUI control, and returns it as a
string list array.
~
~
GUI_VALUE_SET
GUI_VALUE_SET (strDlogID strCtrlID strValue -- )

  Sets the value of a given control in a given dialog.
~
~
GUI_CTRL_COMMAND
GUI_CTRL_COMMAND (strDlogID strCtrlID strCommand dictArgs -- )

  This is the generic primitive for executing a GUI control specific command.
The dictionary contains the arguments for the given command.

At the time of this writing, the following commands are supported:

"insert" Inserts text or list items into the given control.
        Takes the following arguments:
        "values" list of values or text to insert.
        "before" position in widget to insert before.  Defaults to "end".

"delete" Deletes text or list items from the given control.
        Takes the following arguments if the widget is a listbox:
        "items" The list of listbox items to delete, given by index.
        Takes the following arguments if the widget is not a listbox:
        "first" gives the first item to delete.
        "last"  gives the last item of the range to delete.  If not given,
                this defaults to the same value as "first".

"select" Selects text or list items in the given control.
        Takes the following arguments if the widget is a listbox:
        "items" The list of listbox items to select, given by index.
                All other items will be deselected.
        Takes the following arguments if the widget is not a listbox:
        "first" gives the first character to select.
        "last"  gives the last character of the range to select.  If not
                given, this defaults to the same value as "first".

"show"   Scrolls the given item or character into view.
        Takes the following arguments:
        "position" The item or character position to make visible.

"cursor" Moves the cursor of the given control.
        Takes the following arguments:
        "position" The item or character to move the cursor to or before.
~
~
GUI-OPTIONS|GUI_OPTIONS|GUIOPTIONS
MCP GUI Options:

  The MCP GUI package has several common options used when creating controls
in dialog.  These options are common to almost all control types.  They
are as follows:

    value     Holds the value of the control.
    valname   Specifies the name used with GUI_VALUE_GET/SET, to refer to the
            value for this control.  Multiple controls can share the same
            valname, in the case of radio buttons and the like.
    report    If set to 1, image, checkbox, and radiobutton controls will send
            a 'buttonpress' event when the user clicks on them.  All other
            control types send a 'valchanged' gui event when their value
            is changed If the value is changed several times within a few
            seconds, only the final value is guaranteed to have a valchanged
            event.  It is possible to receive valchanged events even though
            the value appears to have not changed.
    pane      The pane in which to place this control.  Some controls, like
            the notebook or frame controls, create new panes in which you
            can place controls.
    newline   If 1, next control will be at the beginning of the next row.
            If 0, next control will be in the next column to the right,
            taking into account colspan and colskip.  Defaults to 1.
    sticky    Which sides of the cell this control sticks to.  This is a
            string with any or all of the letters 'n', 's', 'e', or 'w',
            corresponding to north, south, east, and west.
    row       If given, forces the control to be placed in the given row.
    column    If given, forces the control to be placed in the given column.
    rowspan   Number of rows this control spans across.  Defaults to 1.
    colspan   Number of columns this control spans across.  Defaults to 1.
    colskip   Number of columns to skip before placing this control.
            Defaults to 0.
    minwidth  Minimum width of control in pixels.
    minheight Minimum width of control in pixels.
    hweight   How much the starting column of this control should expand.
            When filling unused space, if there are two columns, one with
            hweight 2 and the other with hweight 1, then the column with
            hweight 2 will be expanded twice as much as the other column.
            The default hweight is 0.  Note that the last control in the
            given column sets the hweight for the column.  If no hweights
            are given in a pane, then if the pane is forced to be wider
            than the contained controls, the empty space will be placed
            in the right side of the pane.
    vweight   How much the starting row of this control should expand.
            When filling unused space, if there are two rows, one with
            vweight 2 and the other with vweight 1, then the row with
            vweight 2 will be expanded twice as much as the other row.
            The default hweight is 0.  Note that the last control in the
            given row sets the vweight for the row.  If no vweights
            are given in a pane, then if the pane is forced to be taller
            than the contained controls, the empty space will be placed
            in the bottom of the pane.
    toppad    Number of pixels padding to add above this control.
    leftpad   Number of pixels padding to add to the left of this control.
~
~
C_DATUM
C_DATUM ( -- s )

  This is a standard server define used in conjunction with GUI_CTRL_CREATE
to create a Datum control in a GUI dialog.  The Datum control is a non-
visible control that just holds a value.  It's useful for keeping program
state information.
The control has no control-specific options.
Also see: GUI_CTRL_CREATE, GUI_DLOG_CREATE and GUI_OPTIONS
~
~
C_MENU
C_MENU ( -- s)

  This is a standard server define used in conjunction with GUI_CTRL_CREATE
to create a menu control in a GUI dialog.  The menu control is a pull-down
menu that a user can select commands from.  It can contain labels, hrules,
buttons, checkboxes, radiobuttons, and other menus.
The control options specific to this type of control are:
    text    The text to display as the user-visible name of this menu. For
            example: "Settings", "Help", etc.
    pane    The id of the menu in which to place this menu as a cascading
            menu.  If specified as "", then this is a toplevel menu.
Also see: GUI_CTRL_CREATE and GUI_DLOG_CREATE
~
~
C_LABEL
C_LABEL ( -- s )

  This is a standard server define used in conjunction with GUI_CTRL_CREATE
to create a text label control in a GUI dialog.  The label control is just
a text label, nothing more.
The control options specific to this type of control are:
    value    Contains the text to be displayed.
    justify  Which way to justify the text, if word wrapped.  Can be one of
            left, right, or center.
    maxwidth The max width in pixels for the label, before it word wraps.
Also see: GUI_CTRL_CREATE, GUI_DLOG_CREATE and GUI_OPTIONS
~
~
C_IMAGE
C_IMAGE ( -- s )

  This is a standard server define used in conjunction with GUI_CTRL_CREATE
to create an image control in a GUI dialog.  The image control is a picture
whose image is loaded from a URL.
The control options specific to this type of control are:
    value    Holds the url of the image to be displayed.
    width    The width of the image in pixels.  This is required.
    height   The height of the image in pixels.  This is required.
Also see: GUI_CTRL_CREATE, GUI_DLOG_CREATE and GUI_OPTIONS
~
~
C_HRULE
C_HRULE ( -- s )

  This is a standard server define used in conjunction with GUI_CTRL_CREATE
to create a Horizontal Rule control in a GUI dialog.
The hrule control is just a horizontal line, nothing more.
The control options specific to this type of control are:
    height   Number of pixels of vertical thickness of the horizontal line.
Also see: GUI_CTRL_CREATE, GUI_DLOG_CREATE and GUI_OPTIONS
~
~
C_VRULE
C_VRULE ( -- s )

  This is a standard server define used in conjunction with GUI_CTRL_CREATE
to create a Vertical Rule control in a GUI dialog.
The vrule control is just a vertical line, nothing more.
The control options specific to this type of control are:
    width    Number of pixels of horizontal thickness of the vertical line.
Also see: GUI_CTRL_CREATE, GUI_DLOG_CREATE and GUI_OPTIONS
~
~
C_BUTTON
C_BUTTON ( -- s )

  This is a standard server define used in conjunction with GUI_CTRL_CREATE
to create a Button control in a GUI dialog.
The Button control is a simple button the user can press.
The control options specific to this type of control are:
    text     The text label that will show on the button face.
    width    Number of characters text the button should be able to hold.
    dismiss  If 1, the dialog will be dismissed when this button is pressed.
            Defaults to 1.
Also see: GUI_CTRL_CREATE, GUI_DLOG_CREATE and GUI_OPTIONS
~
~
C_CHECKBOX
C_CHECKBOX ( -- s )

  This is a standard server define used in conjunction with GUI_CTRL_CREATE
to create a CheckBox control in a GUI dialog.
The CheckBox control is used for indicating simple "on/off" boolean settings.
The control options specific to this type of control are:
    text     The text label that will show to the right of the checkbox.
    onvalue  The value this control should have when checked.
    offvalue The value this control should have when not checked.
    value    The current state/value of the control.  This should match either
            the value of the "onvalue" or "offvalue" argument.
Also see: GUI_CTRL_CREATE, GUI_DLOG_CREATE and GUI_OPTIONS
~
~
C_RADIOBTN
C_RADIOBTN ( -- s )

  This is a standard server define used in conjunction with GUI_CTRL_CREATE
to create a radio button control in a GUI dialog.
The radio button control is used for selecting one of a number of options.
The control options specific to this type of control are:
    text     The text label that will show to the right of the radio button.
    valname  The name used to refer to the value of this radio button group.
            A radio button group is defined as radio buttons that share the
            same valname.
    selvalue The value of this radio button group, when this is selected.
    value    The current state/value of the radio button group.  This should
            match one of the selvalues of a radio button in this group.
Also see: GUI_CTRL_CREATE, GUI_DLOG_CREATE and GUI_OPTIONS
~
~
C_EDIT
C_EDIT ( -- s )

  This is a standard server define used in conjunction with GUI_CTRL_CREATE
to create a single-line text Edit control in a GUI dialog.
The Edit control is used for single-line text string editing.
The control options specific to this type of control are:
    text     The text label that will show to the left of the control.
            Defaults to "" (no label).  If there is a label, then this
            control will be split across two columns, with the label in
            the first one, the edit control in the second.
    value    The current contents/value of the control.
    maxlen   The maximum string length allowed.  Defaults to 1024 chars.
    width    Number of average character widths wide this control should be.
            Defaults to 40 characters wide.
    height   Number of lines high this control will be.  Defaults to 1.
            If this is greater than 1, then text will wrap as you type it,
            but you still won't be able to insert carriage returns.
Also see: GUI_CTRL_CREATE, GUI_DLOG_CREATE and GUI_OPTIONS
~
~
C_MULTIEDIT
C_MULTIEDIT ( -- s )

  This is a standard server define used in conjunction with GUI_CTRL_CREATE
to create a Multi-line text Edit control in a GUI dialog.
The MultiEdit control is used for multi-line text string editing.
The control options specific to this type of control are:
    value    The current contents/value of the control.
    width    Number of average character widths wide this control should be.
            Defaults to 40 characters wide.
    height   Number of lines high this control will be.  Defaults to 1.
    font     Specifies whether the font used is "fixed" or "proportional".
Also see: GUI_CTRL_CREATE, GUI_DLOG_CREATE and GUI_OPTIONS
~
~
C_COMBOBOX
C_COMBOBOX ( -- s )

  This is a standard server define used in conjunction with GUI_CTRL_CREATE
to create a Win95 style combobox with a pulldown menu of options.
The ComboBox control is used for selecting from multiple standard options
in a compact form factor.  Optionally the user can enter arbitrary data.
The control options specific to this type of control are:
    text     The text label that will show to the left of the control.
            Defaults to "" (no label).  If there is a label, then this
            control will be split across two columns, with the label in
            the first one, the combobox control in the second.
    value    The current contents/value of the control.
    width    Number of average character widths wide this control should be.
            Defaults to 20 characters wide.
    options  Contains a list of entries for the combobox pulldown menu, one
            per line.
    editable If 1, the user can edit the value arbitrarily.  If 0, then the
            user can only pick a value from the combobox pulldown menu.
            Defaults to 0
    sorted   Causes the contents of the pulldown menu to be auto-sorted.
Also see: GUI_CTRL_CREATE, GUI_DLOG_CREATE and GUI_OPTIONS
~
~
C_LISTBOX
C_LISTBOX ( -- s )

  This is a standard server define used in conjunction with GUI_CTRL_CREATE
to create a ListBox control in a GUI dialog.  The ListBox control is used
for selecting one or more entries from a list of options.
The control options specific to this type of control are:
    value    The list of the currently selected list items, given as a list
            of integers that refer to list positions.  0 is the first item.
    font     Specifies whether the font used is "fixed" or "proportional".
    width    Number of average character widths wide this control should be.
            Defaults to 40 characters wide.
    height   Number of lines high this control will be.  Defaults to 10.
    options  The list of entries for the listbox contents, one per line.
    selectmode  One of "single", "multiple", or "extended".  Specifies how
            list item selection is performed, and whether more than one item
            can be selected at a time.
Also see: GUI_CTRL_CREATE, GUI_DLOG_CREATE and GUI_OPTIONS
~
~
C_SPINNER
C_SPINNER ( -- s )

  This is a standard server define used in conjunction with GUI_CTRL_CREATE
to create a Spinner control in a GUI dialog.  The Spinner control is used
for setting an integer value, that can be incremented and decremented via
up and down buttons.
The control options specific to this type of control are:
    value    The current integer value of the control.
    text     If given, makes a label with the given text next to the spinner.
    minval   The minimum integer value that this control can be set to.
    maxval   The maximum integer value that this control can be set to.
    width    Number of digits that this control should be able to hold.
            Defaults to 12 digits.
Also see: GUI_CTRL_CREATE, GUI_DLOG_CREATE and GUI_OPTIONS
~
~
C_SCALE
C_SCALE ( -- s )

  This is a standard server define used in conjunction with GUI_CTRL_CREATE
to create a Scale control in a GUI dialog.  The Scale control is used for
setting a floating point value, that can be changed by moving a slider.
The control options specific to this type of control are:
    value      The current floating point value of the control.
    text       If given, makes a label with the given text next to the scale.
    minval     The minimum value that this control can be set to.
    maxval     The maximum value that this control can be set to.
    resolution This is the smallest change available via the slider.
                Defaults to 1.
    bigincrement  How much to change the value when the user clicks in the
                bar on either side of the slider.  Defaults to 10.
    digits     The number of significant digits of resolution for the value.
    orient     The orientation, "horiz" or "vert".  (Defaults to horiz.)
    length     The length of the long axis of the scale, in pixels.
            Defaults to 100 pixels.
    width      The length of the short axis of the scale, in pixels.
            Defaults to 15 pixels.
Also see: GUI_CTRL_CREATE, GUI_DLOG_CREATE and GUI_OPTIONS
~
~
C_FRAME
C_FRAME ( -- s )

  This is a standard server define used in conjunction with GUI_CTRL_CREATE
to create a frame control in a GUI dialog.  Frame controls are used to
contain and organize other controls.  Frames can be either invisible
containers that just organize the positions of other controls, or they
can be visible groupboxes with borders and labels.
The control options specific to this type of control are:
    text        If set, the frame, as a groupbox, will have the given label.
    visible     If set to 1, causes a border to be drawn around the frame.
    collapsible This, is set to 1, allows the group box to be collapsed.
    collapsed   If the frame is collapsible, this sets the state to collapsed.
Also see: GUI_CTRL_CREATE, GUI_DLOG_CREATE and GUI_OPTIONS
~
~
C_NOTEBOOK
C_NOTEBOOK ( -- s )

  This is a standard server define used in conjunction with GUI_CTRL_CREATE to
create a tabbed notebook control in a GUI dialog.  Tabbed notebook controls
are used to contain and organize other controls in multiple pages that the
user can select between.
The control options specific to this type of control are:
    panes       The list of pane ids to create.  Those are used by other
                controls, when you wish to specify which pane the control
                is in.
    names       The list of names that should be displayed on the pane's tabs.
                The first name should be for the first pane, the second name
                should be for the second name, etc.
    width       The minimum width of the notebook's client area, in pixels.
    height      The minimum height of the notebook's client area, in pixels.
Also see: GUI_CTRL_CREATE, GUI_DLOG_CREATE and GUI_OPTIONS
~
~
~
~
~
~----------------------------------------------------------------------------
~
~
Exception Handling|Exceptions
Exception Handling

abort      checkargs  try        

~----------------------------------------------------------------------------
~
~
~
~
TRY|CATCH|CATCH_DETAILED|ENDCATCH|EXCEPTION|EXCEPTIONS|EXCEPTION HANDLING
TRY ( i -- )
CATCH ( -- s ) or CATCH_DETAILED ( -- a )
ENDCATCH ( -- )

  The TRY statement marks the start of the TRY-CATCH block, and locks all
but the top i stack items against removal or alteration.  If code inside
of a TRY-CATCH block gets an error, or attempts to remove or alter locked
stack items, then execution immediately jumps to the CATCH statement.
If, instead, execution reaches the end of the TRY-CATCH block without
error, then the stack is unlocked, and execution is resumed after the
ENDCATCH statement.

  On an error, the CATCH statement will pop off all stack items that were
not locked, to return the stack to a known state.  The stack will then
be unlocked, and the thrown error string will be pushed onto the stack.
Finally, the code inside the CATCH-ENDCATCH block will then be executed.
If you have nested TRY-CATCH blocks, then the most recent TRY-CATCH
block will catch the error thrown.  If the error is thrown in another
called function or program, then those calls are unwound back to the
most recent TRY-CATCH block.

  The CATCH_DETAILED statement can be used in place of the CATCH statement.
It behaves identically to CATCH, except it pushes a dictionary onto the
stack, instead of a string.  This dictionary holds much more detailed
information about the thrown exception.  The following dictionary entries
are currently supported:

    "error"    The error message string, like what CATCH returns.
    "instr"    The name string of the instruction which threw the error.
    "line"     The integer program line number where the error was thrown.
    "program"  The dbref of the program in which the error was thrown.

  The ABORT primitive may be used to throw an arbitrary error anywhere.
If you need to re-propagate an error, you can use ABORT.

Example code:
    : get_a_prop ( d s -- s )
        2 TRY
            getpropstr
        CATCH
            pop (We got an error trying to read the prop.  Ignore it.)
            ""
        ENDCATCH
    ;
~
~
ABORT
ABORT ( s -- )

  Aborts the MUF program with an error.  ie:  '"Bad vibes." abort' would
Stop the MUF program and tell the user a message like:
Programmer error.  Please tell Revar the following message:
#1234 (line 23) ABORT: Bad vibes.
~
~
CHECKARGS
CHECKARGS (??? s -- )

  Takes a string argument that contains an expression that is used
to test the arguments on the stack below the given string.  If they
do not match what the expression says should be there, then it aborts
the running program with an appropriate Program Error Message.  The
expression is formed from single character argument tests that refer
to different argument types.  The tests are:

  a - function address.
  d - dbref.  (#-1, #-2, #-3 are okay)
  D - valid, non-garbage dbref.  (#-1, #-2 NOT allowed.  #-3 is okay)
  e - exit dbref.  (#-1, #-2 allowed)
  E - exit dbref.  (#-1, #-2 NOT allowed)
  f - program dbref.  (#-1, #-2 allowed)
  F - program dbref.  (#-1, #-2 NOT allowed)
  i - integer.
  l - lock boolean expression.
  n - floating point number.
  p - player dbref.  (#-1, #-2 allowed)
  P - player dbref.  (#-1, #-2 NOT allowed)
  r - room dbref.  (#-1, #-2 allowed)  (#-3 is a room)
  R - room dbref.  (#-1, #-2 NOT allowed)  (#-3 is a room)
  s - string.
  S - non-null string.
  t - thing dbref.  (#-1, #-2 allowed)
  T - thing dbref.  (#-1, #-2 NOT allowed)
  v - variable.
  x - dictionary.
  y - array.  (dictionary allowed)
  Y - array.  (dictionary NOT allowed)
  ? - any stack item type.

  Tests can be repeated multiple times by following the test with a number.
ie: '"i12" checkargs' would test the stack for 12 integers.

  The last test in the string expression will be done on the top stack item.
Tests are done from the top of the stack down, in order, so the last test
that fails in a string expression will be the one that the Program Error
will be given for.  ie: '"sdSi" checkargs' will test that the top stack
item is an integer, then it tests that the next item down is a non-null
string, then it tests the third item from the top to see if it is a dbref,
and lastly it tests to make sure that the 4th item from the top is a string.

  Spaces are ignored, so "s d i" is the same as "sdi".  However, multipliers
are ignored if they follow a space, so "s 4d i" is also the same as "sdi".
This is because you are basically telling it to repeat the space 4 times,
and since spaces are ignored, it has no effect.

  If you have a function that takes a stack item of any type, you can use
the "?" test.  "?" will match a string, integer, dbref, or any other type.

  Since sometimes arguments are passed in ranges, such as the way that the
explode primitive returns multiple strings with an integer count on top,
there is a way to group arguments, to show that you expect to receive a
range of that type.  ie: '"{s}" checkargs' would test the stack for a set
of strings like '"first" "second" "third" "fourth" 4' where the top stack
item tells how many strings to expect within the range.

  Sometimes a function takes a range of paired arguments, such as:
'"one" 1 "two" 2 "three" 3 "four" 4 4' where the count on the top of the
range refers to the number of pairs.  To test for the range given above,
you would use '"{si}" checkargs' to tell it that you want to check for
a range of paired strings and integers.  You can group as many argument
tests together in a range as you would like.  ie: you could use "{sida}"
as an expression to test for a range of related strings, integers, dbrefs,
and function addresses.

  Since the argument multipliers refer to the previous test OR range, you
can test for two string ranges with the test '"{s}2" checkargs'.  ie:
It would succeed on a stack of: '"one" "two" "three" 3 "four" "five" 2'.
'"{s2}" checkargs', however, would test for one range of paired strings.
ie: It would succeed with a stack of: '"one" "1" "two" "2" "three" "3" 3'.

  If, for some reason, you need to pass a range of ranges to a function,
you can test for it by nesting the braces.  ie: '"{{s}}" checkargs'

  Now, as one last example, the primitive notify_exclude, if we were to test
the arguments passed to it manually, would use the test '"R{p}s" checkargs'
to test for a valid room dbref, a range of player dbrefs or #-1s, and a
string.
~
~
~
~
~
~----------------------------------------------------------------------------
~
~
Debugging|Debug
Debugging

breakpoints        debug notation     debug_line         debug_off
debug_on           debugger           debugger_break     debugger_commands

~----------------------------------------------------------------------------
~
~
~
~
DEBUG_ON
DEBUG_ON ( -- )

  Turns the programs debug stack trace on.
~
~
DEBUG_OFF
DEBUG_OFF ( -- )

  Turns the programs debug stack trace off.
~
~
DEBUG_LINE
DEBUG_LINE ( -- )

  Displays a single line of debug stack trace if the player running the program
controls it.
~
~
DEBUGGER_BREAK
DEBUGGER_BREAK ( -- )

  If the user controls the currently running program, and the program hasn't
ever backgrounded, this will force the program into the interactive MUF
debugger at the current location.  If the user was already in the MUF
debugger, this will force a breakpoint stop at the current location.
~
~
DEBUGGER|ZOMBIE|DEBUGGING
The MUF Debugger:

  To use the interactive debugger, set the ZOMBIE (Z) flag on a program.  When
you run a programm you own which is set ZOMBIE, you will be placed in the
interactive MUF debugger.
  When you enter the debugger, the program counter will be placed at the entry
point of the MUF.  This should always be the start of a function.  From
there, you may set breakpoints, examine or change the stack or variables,
list lines of code, step through, or continue execution.
  Every time execution halts and returns you to the debugger, the argument
stack is displayed, as well as a dump of the current line.  If execution
is at the beginning of the line, the actual line of source will be
displayed, otherwise the compiled instructions will be displayed with the
current instruction marked by surrounding braces.
Also see: DEBUGGER_COMMANDS, BREAKPOINTS and NOTATION
~
~
DEBUGGER_COMMANDS
Debugger commands:

  cont            continues execution until a breakpoint is hit.
  finish          completes execution of current function.
  step [NUM]      executes one (or NUM, 1) lines of muf.
  stepi [NUM]     executes one (or NUM, 1) muf instructions.
  next [NUM]      like step, except skips CALL and EXECUTE.
  nexti [NUM]     like stepi, except skips CALL and EXECUTE.
  break LINE#     sets breakpoint at given LINE number.
  break FUNCNAME  sets breakpoint at start of given function.
  breaks          lists all currently set breakpoints.
  delete NUM      deletes breakpoint by NUM, as listed by 'breaks'
  where [LEVS]    displays function call backtrace of up to num levels deep.
  stack [NUM]     shows the top num items on the stack.
  print v#        displays the value of given global variable #.
  print lv#       displays the value of given local variable #.
  trace [on|off]  turns on/off debug stack tracing.
  list [L1,[L2]]  lists source code of given line range.
  list FUNCNAME   lists source code of given function.
  listi [L1,[L2]] lists instructions in given line range.
  listi FUNCNAME  lists instructions in given function.
  words           lists all function word names in program.
  words PATTERN   lists all function word names that match PATTERN.
  exec FUNCNAME   calls given function with the current stack data.
  prim PRIMITIVE  executes given primitive with current stack data.
  push DATA       pushes an int, dbref, var, or string onto the stack.
  pop             pops top data item off the stack.
  help            displays this help screen.
  quit            stop execution here.
Also see: DEBUGGER, BREAKPOINTS and NOTATION
~
~
BREAKPOINTS
Breakpoints:

  Breakpoints can be set on a specefic line number, or on execution of a
specific word.  To set a breakpoint, simply enter 'break LINE', as in
'break 123', or 'break WORD', as in 'break do-something'.  To list current
breakpoints, simply enter the command 'breaks'.  To delete a breakpoint,
'delete NUM', where NUM is the number 'breaks' listed for that breakpoint.
An implied breakpoint is always triggered on return of words after an
execute, or an EXEC, when the line they were called from was stepped with
next.
  A breakpoint is triggered after execution of the program has continued with
either 'continue', 'finish', or while in a word called when 'next' or
'nexti' is used.
~
~
DEBUG NOTATION
Instruction notation as given by DEBUG dumps and the MUF debugger:

    PRIMITIVE:      A call to that primitive. (As in POP or ROTATE)
    NUM:            An integer. (As in 5 or -154)
    #dbref:         An object dbref. (As in #1 or #63516)
    "Text":         A string.  (As in "Wizard" or "Hello world!") If it is
                    followed by _, there is more in the string than shown.
    [Lock]:         A lock in its native structure. (As in [#0|!#0])
    VNUM:           Variable number NUM. (As in V0 or V10)
    LVNUM:          Local variable number NUM. (As in LV2 or LV5)
    SVNUM:          Scoped function variable number NUM. (As in SV2 or SV5)
    (word):         The start of a word. (As in (do-something))
    'word:          The address of word. (As in 'do-something)
    '#dbref'word:   The address of word in another program.
                    (As in '#2345'do-something)
    EXEC->word:     A subroutine call to word. (As in EXEC->do-something)
    JMP->word:      A jump to word. (As in JMP->do-something)
    JMP->lineNUM:   An internal jump used by IF-ELSE-THEN and loops.
                    (As in JMP->line9)
    IF->lineNUM:    An internal IF jump.  If the top stack item is 0, the jump
                    occurs, otherwise this is just a no-op. (As in IF->line9)
    ???:            An unknown instruction type. (As in ???)
    ???<file:line>: An instruction that has been freed.  If you see this please
                    report it to the current server code maintainer.
                    (As in ???<p_db.c:1042>)

Some tokens are just used as placeholders, and disappear as soon as the MUF
is compiled.  These are BEGIN, and THEN.  In addition, FOR loops will
produce at least two extra instruction, and an IF->lineNUM.  FORITER, the
iteration counter, and FORPOP, which cleans up from the for loop.  If you
JMP or EXIT out of a word from nested FOR loops, you will see a FORPOP
before the JMP or EXIT for each nexted FOR loop.
~
~
~
~
~
~----------------------------------------------------------------------------
~
~
Miscellaneous|MiscOps
Miscellaneous

force              force_level        forcedby           forcedby_array
smtp_send          version            

~----------------------------------------------------------------------------
~
~
~
~
VERSION
VERSION ( -- s)

  Returns the version of this code in a string.
Also see: __VERSION
~
~
SMTP_SEND
SMTP_SEND ( s:to s:to_name s:subject a:body -- i)

  Sends an email to email address 'to'.  'to_name' can be an empty string or
  it may be the name of the recipient.  'subject' will be the email subject,
  and 'body' will be an array that will be joined together with carriage
  return and newline to form the message body.

  The rules for how 'body' is joined together and what can be in 'body' are
  the same as ARRAY_JOIN.

  The return value will be an integer.  0 if the send was successful, -1
  if SMTP is not configured for this server and thus not available, or -2 if
  there was an error sending.  The error message will be in the MUCK's
  status log instead of output to the user for security reasons.

  The following @tune parameters are used by this program.  They are only
  visible / settable by One:

    smtp_server          The host to connect to
    smtp_port            The port to connect to
    smtp_ssl_type        0 for StartTLS, 1 for TLS, 2 for no SSL
    smtp_no_verify_cert  If true, do not verify server's SSL cert.
    smtp_auth_type       0 for CRAM_MD5, 1 for none, 2 for plain, 3 for login
    smtp_user            User for authentication
    smtp_password        Password for authentication
    smtp_from_name       The name to use in the From message header
    smtp_from_email      The email to use in the From message header

  Note that, unfortunately, the password is not encrypted on disk and is in
  plain text in @tune if logged in as the One user.

  WARNING: This primitive will (currently) block the MUCK server when sending
  mail.  The timeouts used are pretty aggressive so we won't allow extended
  blocking, but it is easily possible for the MUCK to pause for a few seconds
  while a mail is sent.  We have future plans to remedy this, but it is
  something you should be aware of as a "side effect".

  This primitive is Wizbit only.
Also see: ARRAY_JOIN
~
~
FORCE
FORCE (d s -- )

  Forces player d to do action s as if they were @forced.  (wizbit only)
Also see: FORCE_LEVEL and FORCEDBY
~
~
FORCE_LEVEL
FORCE_LEVEL ( -- i)

  Returns non-zero if the code we are running was triggered by an @force.
Also see: FORCE and FORCEDBY
~
~
FORCEDBY
FORCEDBY ( -- d)

  Returns the dbref of the most recent object forcing the code to run, or
  #-1 if none. (Wizbit only)
Also see: FORCE, FORCE_LEVEL and FORCEDBY_ARRAY
~
~
FORCEDBY_ARRAY
FORCEDBY_ARRAY ( -- a)

  Returns an array containg the dbrefs of all objects forcing the code to run,
  most recent first. (Wizbit only)
Also see: FORCE, FORCE_LEVEL and FORCEDBY
~
~<|MERGE_RESOLUTION|>--- conflicted
+++ resolved
@@ -1,8 +1,4 @@
-<<<<<<< HEAD
                  MUF Reference Manual for Muck2.2fb7.00
-=======
-                   MUF Reference Manual for fb7.0@SPR
->>>>>>> 3403a01d
                    by Revar Desmera <revar@belfry.com>
 
 You may get a listing of topics that you can get help on, either sorted
